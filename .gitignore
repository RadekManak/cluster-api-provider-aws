# Binaries for programs and plugins
*.exe
*.exe~
*.dll
*.so
*.dylib
bin

# Test binary, build with `go test -c`
*.test

# Output of the go coverage tool, specifically when used with LiteIDE
*.out

<<<<<<< HEAD
### Terraform ###
# Local .terraform directories
**/.terraform/*

# .tfstate files
*.tfstate
*.tfstate.*

# Terraform plan file
*.tfplan.*

# Auto-generated manifests
tfManifests/

bin/
.gobincache/
=======
# Ansible
*.retry

# vim
*~
*.swp

# envfiles
.env
envfile
.envrc

# kubeconfigs
kind.kubeconfig
minikube.kubeconfig
kubeconfig

# Example and binary output directory
/out

# build
.build

# vscode
.vscode

# goland
.idea

# Ignore output manifests
config/samples
manager_image_patch.yaml-e
manager_pull_policy.yaml-e

# junit files
junit.*.xml

.DS_Store

.tiltbuild

# test results
_artifacts
awsiamconfiguration.yaml
cloudformation.yaml
>>>>>>> c356b7e7
<|MERGE_RESOLUTION|>--- conflicted
+++ resolved
@@ -12,24 +12,6 @@
 # Output of the go coverage tool, specifically when used with LiteIDE
 *.out
 
-<<<<<<< HEAD
-### Terraform ###
-# Local .terraform directories
-**/.terraform/*
-
-# .tfstate files
-*.tfstate
-*.tfstate.*
-
-# Terraform plan file
-*.tfplan.*
-
-# Auto-generated manifests
-tfManifests/
-
-bin/
-.gobincache/
-=======
 # Ansible
 *.retry
 
@@ -74,5 +56,4 @@
 # test results
 _artifacts
 awsiamconfiguration.yaml
-cloudformation.yaml
->>>>>>> c356b7e7
+cloudformation.yaml