component: "Cloud Compute"
subcomponent: "Other Providers"
approvers:
<<<<<<< HEAD
  - enxebre
  - michaelgugino
  - alexander-demichev
  - Danil-Grigorev
  - JoelSpeed
  - elmiko
=======
  - sig-cluster-lifecycle-leads
  - cluster-api-admins
  - cluster-api-maintainers
  - cluster-api-aws-maintainers

reviewers:
  - cluster-api-aws-maintainers
  - cluster-api-aws-reviewers

emeritus_approvers:
  - davidewatson
  - ingvagabund
  - enxebre

emeritus_maintainers:
  - chuckha
  - detiber
  - ncdc
  - vincepri
  - rudoi

emeritus_reviewers:
  - sethp-nr
  - ashish-amarnath
  - michaelbeaumont
>>>>>>> c356b7e7
<|MERGE_RESOLUTION|>--- conflicted
+++ resolved
@@ -1,14 +1,6 @@
-component: "Cloud Compute"
-subcomponent: "Other Providers"
+# See the OWNERS docs: https://git.k8s.io/community/contributors/guide/owners.md
+
 approvers:
-<<<<<<< HEAD
-  - enxebre
-  - michaelgugino
-  - alexander-demichev
-  - Danil-Grigorev
-  - JoelSpeed
-  - elmiko
-=======
   - sig-cluster-lifecycle-leads
   - cluster-api-admins
   - cluster-api-maintainers
@@ -33,5 +25,4 @@
 emeritus_reviewers:
   - sethp-nr
   - ashish-amarnath
-  - michaelbeaumont
->>>>>>> c356b7e7
+  - michaelbeaumont