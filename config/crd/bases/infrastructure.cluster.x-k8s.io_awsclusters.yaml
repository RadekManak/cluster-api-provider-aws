---
apiVersion: apiextensions.k8s.io/v1
kind: CustomResourceDefinition
metadata:
  annotations:
    controller-gen.kubebuilder.io/version: v0.11.3
  creationTimestamp: null
  name: awsclusters.infrastructure.cluster.x-k8s.io
spec:
  group: infrastructure.cluster.x-k8s.io
  names:
    categories:
    - cluster-api
    kind: AWSCluster
    listKind: AWSClusterList
    plural: awsclusters
    shortNames:
    - awsc
    singular: awscluster
  scope: Namespaced
  versions:
  - additionalPrinterColumns:
    - description: Cluster to which this AWSCluster belongs
      jsonPath: .metadata.labels.cluster\.x-k8s\.io/cluster-name
      name: Cluster
      type: string
    - description: Cluster infrastructure is ready for EC2 instances
      jsonPath: .status.ready
      name: Ready
      type: string
    - description: AWS VPC the cluster is using
      jsonPath: .spec.network.vpc.id
      name: VPC
      type: string
    - description: API Endpoint
      jsonPath: .spec.controlPlaneEndpoint
      name: Endpoint
      priority: 1
      type: string
    - description: Bastion IP address for breakglass access
      jsonPath: .status.bastion.publicIp
      name: Bastion IP
      type: string
    name: v1beta1
    schema:
      openAPIV3Schema:
        description: AWSCluster is the schema for Amazon EC2 based Kubernetes Cluster
          API.
        properties:
          apiVersion:
            description: 'APIVersion defines the versioned schema of this representation
              of an object. Servers should convert recognized schemas to the latest
              internal value, and may reject unrecognized values. More info: https://git.k8s.io/community/contributors/devel/sig-architecture/api-conventions.md#resources'
            type: string
          kind:
            description: 'Kind is a string value representing the REST resource this
              object represents. Servers may infer this from the endpoint the client
              submits requests to. Cannot be updated. In CamelCase. More info: https://git.k8s.io/community/contributors/devel/sig-architecture/api-conventions.md#types-kinds'
            type: string
          metadata:
            type: object
          spec:
            description: AWSClusterSpec defines the desired state of an EC2-based
              Kubernetes cluster.
            properties:
              additionalTags:
                additionalProperties:
                  type: string
                description: AdditionalTags is an optional set of tags to add to AWS
                  resources managed by the AWS provider, in addition to the ones added
                  by default.
                type: object
              bastion:
                description: Bastion contains options to configure the bastion host.
                properties:
                  allowedCIDRBlocks:
                    description: AllowedCIDRBlocks is a list of CIDR blocks allowed
                      to access the bastion host. They are set as ingress rules for
                      the Bastion host's Security Group (defaults to 0.0.0.0/0).
                    items:
                      type: string
                    type: array
                  ami:
                    description: AMI will use the specified AMI to boot the bastion.
                      If not specified, the AMI will default to one picked out in
                      public space.
                    type: string
                  disableIngressRules:
                    description: DisableIngressRules will ensure there are no Ingress
                      rules in the bastion host's security group. Requires AllowedCIDRBlocks
                      to be empty.
                    type: boolean
                  enabled:
                    description: Enabled allows this provider to create a bastion
                      host instance with a public ip to access the VPC private network.
                    type: boolean
                  instanceType:
                    description: InstanceType will use the specified instance type
                      for the bastion. If not specified, Cluster API Provider AWS
                      will use t3.micro for all regions except us-east-1, where t2.micro
                      will be the default.
                    type: string
                type: object
              controlPlaneEndpoint:
                description: ControlPlaneEndpoint represents the endpoint used to
                  communicate with the control plane.
                properties:
                  host:
                    description: The hostname on which the API server is serving.
                    type: string
                  port:
                    description: The port on which the API server is serving.
                    format: int32
                    type: integer
                required:
                - host
                - port
                type: object
              controlPlaneLoadBalancer:
                description: ControlPlaneLoadBalancer is optional configuration for
                  customizing control plane behavior.
                properties:
                  additionalSecurityGroups:
                    description: AdditionalSecurityGroups sets the security groups
                      used by the load balancer. Expected to be security group IDs
                      This is optional - if not provided new security groups will
                      be created for the load balancer
                    items:
                      type: string
                    type: array
                  crossZoneLoadBalancing:
                    description: "CrossZoneLoadBalancing enables the classic ELB cross
                      availability zone balancing. \n With cross-zone load balancing,
                      each load balancer node for your Classic Load Balancer distributes
                      requests evenly across the registered instances in all enabled
                      Availability Zones. If cross-zone load balancing is disabled,
                      each load balancer node distributes requests evenly across the
                      registered instances in its Availability Zone only. \n Defaults
                      to false."
                    type: boolean
                  healthCheckProtocol:
                    description: HealthCheckProtocol sets the protocol type for classic
                      ELB health check target default value is ClassicELBProtocolSSL
                    type: string
                  name:
                    description: Name sets the name of the classic ELB load balancer.
                      As per AWS, the name must be unique within your set of load
                      balancers for the region, must have a maximum of 32 characters,
                      must contain only alphanumeric characters or hyphens, and cannot
                      begin or end with a hyphen. Once set, the value cannot be changed.
                    maxLength: 32
                    pattern: ^[A-Za-z0-9]([A-Za-z0-9]{0,31}|[-A-Za-z0-9]{0,30}[A-Za-z0-9])$
                    type: string
                  scheme:
                    default: internet-facing
                    description: Scheme sets the scheme of the load balancer (defaults
                      to internet-facing)
                    enum:
                    - internet-facing
                    - internal
                    type: string
                  subnets:
                    description: Subnets sets the subnets that should be applied to
                      the control plane load balancer (defaults to discovered subnets
                      for managed VPCs or an empty set for unmanaged VPCs)
                    items:
                      type: string
                    type: array
                type: object
              identityRef:
                description: IdentityRef is a reference to a identity to be used when
                  reconciling this cluster
                properties:
                  kind:
                    description: Kind of the identity.
                    enum:
                    - AWSClusterControllerIdentity
                    - AWSClusterRoleIdentity
                    - AWSClusterStaticIdentity
                    type: string
                  name:
                    description: Name of the identity.
                    minLength: 1
                    type: string
                required:
                - kind
                - name
                type: object
              imageLookupBaseOS:
                description: ImageLookupBaseOS is the name of the base operating system
                  used to look up machine images when a machine does not specify an
                  AMI. When set, this will be used for all cluster machines unless
                  a machine specifies a different ImageLookupBaseOS.
                type: string
              imageLookupFormat:
                description: 'ImageLookupFormat is the AMI naming format to look up
                  machine images when a machine does not specify an AMI. When set,
                  this will be used for all cluster machines unless a machine specifies
                  a different ImageLookupOrg. Supports substitutions for {{.BaseOS}}
                  and {{.K8sVersion}} with the base OS and kubernetes version, respectively.
                  The BaseOS will be the value in ImageLookupBaseOS or ubuntu (the
                  default), and the kubernetes version as defined by the packages
                  produced by kubernetes/release without v as a prefix: 1.13.0, 1.12.5-mybuild.1,
                  or 1.17.3. For example, the default image format of capa-ami-{{.BaseOS}}-?{{.K8sVersion}}-*
                  will end up searching for AMIs that match the pattern capa-ami-ubuntu-?1.18.0-*
                  for a Machine that is targeting kubernetes v1.18.0 and the ubuntu
                  base OS. See also: https://golang.org/pkg/text/template/'
                type: string
              imageLookupOrg:
                description: ImageLookupOrg is the AWS Organization ID to look up
                  machine images when a machine does not specify an AMI. When set,
                  this will be used for all cluster machines unless a machine specifies
                  a different ImageLookupOrg.
                type: string
              network:
                description: NetworkSpec encapsulates all things related to AWS network.
                properties:
                  cni:
                    description: CNI configuration
                    properties:
                      cniIngressRules:
                        description: CNIIngressRules specify rules to apply to control
                          plane and worker node security groups. The source for the
                          rule will be set to control plane and worker security group
                          IDs.
                        items:
                          description: CNIIngressRule defines an AWS ingress rule
                            for CNI requirements.
                          properties:
                            description:
                              type: string
                            fromPort:
                              format: int64
                              type: integer
                            protocol:
                              description: SecurityGroupProtocol defines the protocol
                                type for a security group rule.
                              type: string
                            toPort:
                              format: int64
                              type: integer
                          required:
                          - description
                          - fromPort
                          - protocol
                          - toPort
                          type: object
                        type: array
                    type: object
                  securityGroupOverrides:
                    additionalProperties:
                      type: string
                    description: SecurityGroupOverrides is an optional set of security
                      groups to use for cluster instances This is optional - if not
                      provided new security groups will be created for the cluster
                    type: object
                  subnets:
                    description: Subnets configuration.
                    items:
                      description: SubnetSpec configures an AWS Subnet.
                      properties:
                        availabilityZone:
                          description: AvailabilityZone defines the availability zone
                            to use for this subnet in the cluster's region.
                          type: string
                        cidrBlock:
                          description: CidrBlock is the CIDR block to be used when
                            the provider creates a managed VPC.
                          type: string
                        id:
                          description: ID defines a unique identifier to reference
                            this resource.
                          type: string
                        ipv6CidrBlock:
                          description: IPv6CidrBlock is the IPv6 CIDR block to be
                            used when the provider creates a managed VPC. A subnet
                            can have an IPv4 and an IPv6 address. IPv6 is only supported
                            in managed clusters, this field cannot be set on AWSCluster
                            object.
                          type: string
                        isIpv6:
                          description: IsIPv6 defines the subnet as an IPv6 subnet.
                            A subnet is IPv6 when it is associated with a VPC that
                            has IPv6 enabled. IPv6 is only supported in managed clusters,
                            this field cannot be set on AWSCluster object.
                          type: boolean
                        isPublic:
                          description: IsPublic defines the subnet as a public subnet.
                            A subnet is public when it is associated with a route
                            table that has a route to an internet gateway.
                          type: boolean
                        natGatewayId:
                          description: NatGatewayID is the NAT gateway id associated
                            with the subnet. Ignored unless the subnet is managed
                            by the provider, in which case this is set on the public
                            subnet where the NAT gateway resides. It is then used
                            to determine routes for private subnets in the same AZ
                            as the public subnet.
                          type: string
                        routeTableId:
                          description: RouteTableID is the routing table id associated
                            with the subnet.
                          type: string
                        tags:
                          additionalProperties:
                            type: string
                          description: Tags is a collection of tags describing the
                            resource.
                          type: object
                      type: object
                    type: array
                  vpc:
                    description: VPC configuration.
                    properties:
                      availabilityZoneSelection:
                        default: Ordered
                        description: 'AvailabilityZoneSelection specifies how AZs
                          should be selected if there are more AZs in a region than
                          specified by AvailabilityZoneUsageLimit. There are 2 selection
                          schemes: Ordered - selects based on alphabetical order Random
                          - selects AZs randomly in a region Defaults to Ordered'
                        enum:
                        - Ordered
                        - Random
                        type: string
                      availabilityZoneUsageLimit:
                        default: 3
                        description: AvailabilityZoneUsageLimit specifies the maximum
                          number of availability zones (AZ) that should be used in
                          a region when automatically creating subnets. If a region
                          has more than this number of AZs then this number of AZs
                          will be picked randomly when creating default subnets. Defaults
                          to 3
                        minimum: 1
                        type: integer
                      cidrBlock:
                        description: CidrBlock is the CIDR block to be used when the
                          provider creates a managed VPC. Defaults to 10.0.0.0/16.
                        type: string
                      id:
                        description: ID is the vpc-id of the VPC this provider should
                          use to create resources.
                        type: string
                      internetGatewayId:
                        description: InternetGatewayID is the id of the internet gateway
                          associated with the VPC.
                        type: string
                      ipv6:
                        description: IPv6 contains ipv6 specific settings for the
                          network. Supported only in managed clusters. This field
                          cannot be set on AWSCluster object.
                        properties:
                          cidrBlock:
                            description: CidrBlock is the CIDR block provided by Amazon
                              when VPC has enabled IPv6.
                            type: string
                          egressOnlyInternetGatewayId:
                            description: EgressOnlyInternetGatewayID is the id of
                              the egress only internet gateway associated with an
                              IPv6 enabled VPC.
                            type: string
                          poolId:
                            description: PoolID is the IP pool which must be defined
                              in case of BYO IP is defined.
                            type: string
                        type: object
                      tags:
                        additionalProperties:
                          type: string
                        description: Tags is a collection of tags describing the resource.
                        type: object
                    type: object
                type: object
              region:
                description: The AWS Region the cluster lives in.
                type: string
              s3Bucket:
                description: S3Bucket contains options to configure a supporting S3
                  bucket for this cluster - currently used for nodes requiring Ignition
                  (https://coreos.github.io/ignition/) for bootstrapping (requires
                  BootstrapFormatIgnition feature flag to be enabled).
                properties:
                  controlPlaneIAMInstanceProfile:
                    description: ControlPlaneIAMInstanceProfile is a name of the IAMInstanceProfile,
                      which will be allowed to read control-plane node bootstrap data
                      from S3 Bucket.
                    type: string
                  name:
                    description: Name defines name of S3 Bucket to be created.
                    maxLength: 63
                    minLength: 3
                    pattern: ^[a-z0-9][a-z0-9.-]{1,61}[a-z0-9]$
                    type: string
                  nodesIAMInstanceProfiles:
                    description: NodesIAMInstanceProfiles is a list of IAM instance
                      profiles, which will be allowed to read worker nodes bootstrap
                      data from S3 Bucket.
                    items:
                      type: string
                    type: array
                required:
                - controlPlaneIAMInstanceProfile
                - name
                - nodesIAMInstanceProfiles
                type: object
              sshKeyName:
                description: SSHKeyName is the name of the ssh key to attach to the
                  bastion host. Valid values are empty string (do not use SSH keys),
                  a valid SSH key name, or omitted (use the default SSH key name)
                type: string
            type: object
          status:
            description: AWSClusterStatus defines the observed state of AWSCluster.
            properties:
              bastion:
                description: Instance describes an AWS instance.
                properties:
                  addresses:
                    description: Addresses contains the AWS instance associated addresses.
                    items:
                      description: MachineAddress contains information for the node's
                        address.
                      properties:
                        address:
                          description: The machine address.
                          type: string
                        type:
                          description: Machine address type, one of Hostname, ExternalIP,
                            InternalIP, ExternalDNS or InternalDNS.
                          type: string
                      required:
                      - address
                      - type
                      type: object
                    type: array
                  availabilityZone:
                    description: Availability zone of instance
                    type: string
                  ebsOptimized:
                    description: Indicates whether the instance is optimized for Amazon
                      EBS I/O.
                    type: boolean
                  enaSupport:
                    description: Specifies whether enhanced networking with ENA is
                      enabled.
                    type: boolean
                  iamProfile:
                    description: The name of the IAM instance profile associated with
                      the instance, if applicable.
                    type: string
                  id:
                    type: string
                  imageId:
                    description: The ID of the AMI used to launch the instance.
                    type: string
                  instanceState:
                    description: The current state of the instance.
                    type: string
                  networkInterfaces:
                    description: Specifies ENIs attached to instance
                    items:
                      type: string
                    type: array
                  nonRootVolumes:
                    description: Configuration options for the non root storage volumes.
                    items:
                      description: Volume encapsulates the configuration options for
                        the storage device.
                      properties:
                        deviceName:
                          description: Device name
                          type: string
                        encrypted:
                          description: Encrypted is whether the volume should be encrypted
                            or not.
                          type: boolean
                        encryptionKey:
                          description: EncryptionKey is the KMS key to use to encrypt
                            the volume. Can be either a KMS key ID or ARN. If Encrypted
                            is set and this is omitted, the default AWS key will be
                            used. The key must already exist and be accessible by
                            the controller.
                          type: string
                        iops:
                          description: IOPS is the number of IOPS requested for the
                            disk. Not applicable to all types.
                          format: int64
                          type: integer
                        size:
                          description: Size specifies size (in Gi) of the storage
                            device. Must be greater than the image snapshot size or
                            8 (whichever is greater).
                          format: int64
                          minimum: 8
                          type: integer
                        throughput:
                          description: Throughput to provision in MiB/s supported
                            for the volume type. Not applicable to all types.
                          format: int64
                          type: integer
                        type:
                          description: Type is the type of the volume (e.g. gp2, io1,
                            etc...).
                          type: string
                      required:
                      - size
                      type: object
                    type: array
                  privateIp:
                    description: The private IPv4 address assigned to the instance.
                    type: string
                  publicIp:
                    description: The public IPv4 address assigned to the instance,
                      if applicable.
                    type: string
                  rootVolume:
                    description: Configuration options for the root storage volume.
                    properties:
                      deviceName:
                        description: Device name
                        type: string
                      encrypted:
                        description: Encrypted is whether the volume should be encrypted
                          or not.
                        type: boolean
                      encryptionKey:
                        description: EncryptionKey is the KMS key to use to encrypt
                          the volume. Can be either a KMS key ID or ARN. If Encrypted
                          is set and this is omitted, the default AWS key will be
                          used. The key must already exist and be accessible by the
                          controller.
                        type: string
                      iops:
                        description: IOPS is the number of IOPS requested for the
                          disk. Not applicable to all types.
                        format: int64
                        type: integer
                      size:
                        description: Size specifies size (in Gi) of the storage device.
                          Must be greater than the image snapshot size or 8 (whichever
                          is greater).
                        format: int64
                        minimum: 8
                        type: integer
                      throughput:
                        description: Throughput to provision in MiB/s supported for
                          the volume type. Not applicable to all types.
                        format: int64
                        type: integer
                      type:
                        description: Type is the type of the volume (e.g. gp2, io1,
                          etc...).
                        type: string
                    required:
                    - size
                    type: object
                  securityGroupIds:
                    description: SecurityGroupIDs are one or more security group IDs
                      this instance belongs to.
                    items:
                      type: string
                    type: array
                  spotMarketOptions:
                    description: SpotMarketOptions option for configuring instances
                      to be run using AWS Spot instances.
                    properties:
                      maxPrice:
                        description: MaxPrice defines the maximum price the user is
                          willing to pay for Spot VM instances
                        type: string
                    type: object
                  sshKeyName:
                    description: The name of the SSH key pair.
                    type: string
                  subnetId:
                    description: The ID of the subnet of the instance.
                    type: string
                  tags:
                    additionalProperties:
                      type: string
                    description: The tags associated with the instance.
                    type: object
                  tenancy:
                    description: Tenancy indicates if instance should run on shared
                      or single-tenant hardware.
                    type: string
                  type:
                    description: The instance type.
                    type: string
                  userData:
                    description: UserData is the raw data script passed to the instance
                      which is run upon bootstrap. This field must not be base64 encoded
                      and should only be used when running a new instance.
                    type: string
                  volumeIDs:
                    description: IDs of the instance's volumes
                    items:
                      type: string
                    type: array
                required:
                - id
                type: object
              conditions:
                description: Conditions provide observations of the operational state
                  of a Cluster API resource.
                items:
                  description: Condition defines an observation of a Cluster API resource
                    operational state.
                  properties:
                    lastTransitionTime:
                      description: Last time the condition transitioned from one status
                        to another. This should be when the underlying condition changed.
                        If that is not known, then using the time when the API field
                        changed is acceptable.
                      format: date-time
                      type: string
                    message:
                      description: A human readable message indicating details about
                        the transition. This field may be empty.
                      type: string
                    reason:
                      description: The reason for the condition's last transition
                        in CamelCase. The specific API may choose whether or not this
                        field is considered a guaranteed API. This field may not be
                        empty.
                      type: string
                    severity:
                      description: Severity provides an explicit classification of
                        Reason code, so the users or machines can immediately understand
                        the current situation and act accordingly. The Severity field
                        MUST be set only when Status=False.
                      type: string
                    status:
                      description: Status of the condition, one of True, False, Unknown.
                      type: string
                    type:
                      description: Type of condition in CamelCase or in foo.example.com/CamelCase.
                        Many .condition.type values are consistent across resources
                        like Available, but because arbitrary conditions can be useful
                        (see .node.status.conditions), the ability to deconflict is
                        important.
                      type: string
                  required:
                  - lastTransitionTime
                  - status
                  - type
                  type: object
                type: array
              failureDomains:
                additionalProperties:
                  description: FailureDomainSpec is the Schema for Cluster API failure
                    domains. It allows controllers to understand how many failure
                    domains a cluster can optionally span across.
                  properties:
                    attributes:
                      additionalProperties:
                        type: string
                      description: Attributes is a free form map of attributes an
                        infrastructure provider might use or require.
                      type: object
                    controlPlane:
                      description: ControlPlane determines if this failure domain
                        is suitable for use by control plane machines.
                      type: boolean
                  type: object
                description: FailureDomains is a slice of FailureDomains.
                type: object
              networkStatus:
                description: NetworkStatus encapsulates AWS networking resources.
                properties:
                  apiServerElb:
                    description: APIServerELB is the Kubernetes api server classic
                      load balancer.
                    properties:
                      attributes:
                        description: Attributes defines extra attributes associated
                          with the load balancer.
                        properties:
                          crossZoneLoadBalancing:
                            description: CrossZoneLoadBalancing enables the classic
                              load balancer load balancing.
                            type: boolean
                          idleTimeout:
                            description: IdleTimeout is time that the connection is
                              allowed to be idle (no data has been sent over the connection)
                              before it is closed by the load balancer.
                            format: int64
                            type: integer
                        type: object
                      availabilityZones:
                        description: AvailabilityZones is an array of availability
                          zones in the VPC attached to the load balancer.
                        items:
                          type: string
                        type: array
                      dnsName:
                        description: DNSName is the dns name of the load balancer.
                        type: string
                      healthChecks:
                        description: HealthCheck is the classic elb health check associated
                          with the load balancer.
                        properties:
                          healthyThreshold:
                            format: int64
                            type: integer
                          interval:
                            description: A Duration represents the elapsed time between
                              two instants as an int64 nanosecond count. The representation
                              limits the largest representable duration to approximately
                              290 years.
                            format: int64
                            type: integer
                          target:
                            type: string
                          timeout:
                            description: A Duration represents the elapsed time between
                              two instants as an int64 nanosecond count. The representation
                              limits the largest representable duration to approximately
                              290 years.
                            format: int64
                            type: integer
                          unhealthyThreshold:
                            format: int64
                            type: integer
                        required:
                        - healthyThreshold
                        - interval
                        - target
                        - timeout
                        - unhealthyThreshold
                        type: object
                      listeners:
                        description: Listeners is an array of classic elb listeners
                          associated with the load balancer. There must be at least
                          one.
                        items:
                          description: ClassicELBListener defines an AWS classic load
                            balancer listener.
                          properties:
                            instancePort:
                              format: int64
                              type: integer
                            instanceProtocol:
                              description: ClassicELBProtocol defines listener protocols
                                for a classic load balancer.
                              type: string
                            port:
                              format: int64
                              type: integer
                            protocol:
                              description: ClassicELBProtocol defines listener protocols
                                for a classic load balancer.
                              type: string
                          required:
                          - instancePort
                          - instanceProtocol
                          - port
                          - protocol
                          type: object
                        type: array
                      name:
                        description: The name of the load balancer. It must be unique
                          within the set of load balancers defined in the region.
                          It also serves as identifier.
                        type: string
                      scheme:
                        description: Scheme is the load balancer scheme, either internet-facing
                          or private.
                        type: string
                      securityGroupIds:
                        description: SecurityGroupIDs is an array of security groups
                          assigned to the load balancer.
                        items:
                          type: string
                        type: array
                      subnetIds:
                        description: SubnetIDs is an array of subnets in the VPC attached
                          to the load balancer.
                        items:
                          type: string
                        type: array
                      tags:
                        additionalProperties:
                          type: string
                        description: Tags is a map of tags associated with the load
                          balancer.
                        type: object
                    type: object
                  securityGroups:
                    additionalProperties:
                      description: SecurityGroup defines an AWS security group.
                      properties:
                        id:
                          description: ID is a unique identifier.
                          type: string
                        ingressRule:
                          description: IngressRules is the inbound rules associated
                            with the security group.
                          items:
                            description: IngressRule defines an AWS ingress rule for
                              security groups.
                            properties:
                              cidrBlocks:
                                description: List of CIDR blocks to allow access from.
                                  Cannot be specified with SourceSecurityGroupID.
                                items:
                                  type: string
                                type: array
                              description:
                                type: string
                              fromPort:
                                format: int64
                                type: integer
                              ipv6CidrBlocks:
                                description: List of IPv6 CIDR blocks to allow access
                                  from. Cannot be specified with SourceSecurityGroupID.
                                items:
                                  type: string
                                type: array
                              protocol:
                                description: SecurityGroupProtocol defines the protocol
                                  type for a security group rule.
                                type: string
                              sourceSecurityGroupIds:
                                description: The security group id to allow access
                                  from. Cannot be specified with CidrBlocks.
                                items:
                                  type: string
                                type: array
                              toPort:
                                format: int64
                                type: integer
                            required:
                            - description
                            - fromPort
                            - protocol
                            - toPort
                            type: object
                          type: array
                        name:
                          description: Name is the security group name.
                          type: string
                        tags:
                          additionalProperties:
                            type: string
                          description: Tags is a map of tags associated with the security
                            group.
                          type: object
                      required:
                      - id
                      - name
                      type: object
                    description: SecurityGroups is a map from the role/kind of the
                      security group to its unique name, if any.
                    type: object
                type: object
              ready:
                default: false
                type: boolean
            required:
            - ready
            type: object
        type: object
    served: true
    storage: false
    subresources:
      status: {}
  - additionalPrinterColumns:
    - description: Cluster to which this AWSCluster belongs
      jsonPath: .metadata.labels.cluster\.x-k8s\.io/cluster-name
      name: Cluster
      type: string
    - description: Cluster infrastructure is ready for EC2 instances
      jsonPath: .status.ready
      name: Ready
      type: string
    - description: AWS VPC the cluster is using
      jsonPath: .spec.network.vpc.id
      name: VPC
      type: string
    - description: API Endpoint
      jsonPath: .spec.controlPlaneEndpoint
      name: Endpoint
      priority: 1
      type: string
    - description: Bastion IP address for breakglass access
      jsonPath: .status.bastion.publicIp
      name: Bastion IP
      type: string
    name: v1beta2
    schema:
      openAPIV3Schema:
        description: AWSCluster is the schema for Amazon EC2 based Kubernetes Cluster
          API.
        properties:
          apiVersion:
            description: 'APIVersion defines the versioned schema of this representation
              of an object. Servers should convert recognized schemas to the latest
              internal value, and may reject unrecognized values. More info: https://git.k8s.io/community/contributors/devel/sig-architecture/api-conventions.md#resources'
            type: string
          kind:
            description: 'Kind is a string value representing the REST resource this
              object represents. Servers may infer this from the endpoint the client
              submits requests to. Cannot be updated. In CamelCase. More info: https://git.k8s.io/community/contributors/devel/sig-architecture/api-conventions.md#types-kinds'
            type: string
          metadata:
            type: object
          spec:
            description: AWSClusterSpec defines the desired state of an EC2-based
              Kubernetes cluster.
            properties:
              additionalTags:
                additionalProperties:
                  type: string
                description: AdditionalTags is an optional set of tags to add to AWS
                  resources managed by the AWS provider, in addition to the ones added
                  by default.
                type: object
              bastion:
                description: Bastion contains options to configure the bastion host.
                properties:
                  allowedCIDRBlocks:
                    description: AllowedCIDRBlocks is a list of CIDR blocks allowed
                      to access the bastion host. They are set as ingress rules for
                      the Bastion host's Security Group (defaults to 0.0.0.0/0).
                    items:
                      type: string
                    type: array
                  ami:
                    description: AMI will use the specified AMI to boot the bastion.
                      If not specified, the AMI will default to one picked out in
                      public space.
                    type: string
                  disableIngressRules:
                    description: DisableIngressRules will ensure there are no Ingress
                      rules in the bastion host's security group. Requires AllowedCIDRBlocks
                      to be empty.
                    type: boolean
                  enabled:
                    description: Enabled allows this provider to create a bastion
                      host instance with a public ip to access the VPC private network.
                    type: boolean
                  instanceType:
                    description: InstanceType will use the specified instance type
                      for the bastion. If not specified, Cluster API Provider AWS
                      will use t3.micro for all regions except us-east-1, where t2.micro
                      will be the default.
                    type: string
                type: object
              controlPlaneEndpoint:
                description: ControlPlaneEndpoint represents the endpoint used to
                  communicate with the control plane.
                properties:
                  host:
                    description: The hostname on which the API server is serving.
                    type: string
                  port:
                    description: The port on which the API server is serving.
                    format: int32
                    type: integer
                required:
                - host
                - port
                type: object
              controlPlaneLoadBalancer:
                description: ControlPlaneLoadBalancer is optional configuration for
                  customizing control plane behavior.
                properties:
                  additionalSecurityGroups:
                    description: AdditionalSecurityGroups sets the security groups
                      used by the load balancer. Expected to be security group IDs
                      This is optional - if not provided new security groups will
                      be created for the load balancer
                    items:
                      type: string
                    type: array
                  crossZoneLoadBalancing:
                    description: "CrossZoneLoadBalancing enables the classic ELB cross
                      availability zone balancing. \n With cross-zone load balancing,
                      each load balancer node for your Classic Load Balancer distributes
                      requests evenly across the registered instances in all enabled
                      Availability Zones. If cross-zone load balancing is disabled,
                      each load balancer node distributes requests evenly across the
                      registered instances in its Availability Zone only. \n Defaults
                      to false."
                    type: boolean
                  healthCheckProtocol:
<<<<<<< HEAD
                    description: HealthCheckProtocol sets the protocol type for classic
                      ELB health check target default value is ClassicELBProtocolSSL
=======
                    description: HealthCheckProtocol sets the protocol type for ELB
                      health check target default value is ELBProtocolSSL
                    enum:
                    - TCP
                    - SSL
                    - HTTP
                    - HTTPS
                    - TLS
                    - UDP
                    type: string
                  ingressRules:
                    description: IngressRules sets the ingress rules for the control
                      plane load balancer.
                    items:
                      description: IngressRule defines an AWS ingress rule for security
                        groups.
                      properties:
                        cidrBlocks:
                          description: List of CIDR blocks to allow access from. Cannot
                            be specified with SourceSecurityGroupID.
                          items:
                            type: string
                          type: array
                        description:
                          description: Description provides extended information about
                            the ingress rule.
                          type: string
                        fromPort:
                          description: FromPort is the start of port range.
                          format: int64
                          type: integer
                        ipv6CidrBlocks:
                          description: List of IPv6 CIDR blocks to allow access from.
                            Cannot be specified with SourceSecurityGroupID.
                          items:
                            type: string
                          type: array
                        protocol:
                          description: Protocol is the protocol for the ingress rule.
                            Accepted values are "-1" (all), "4" (IP in IP),"tcp",
                            "udp", "icmp", and "58" (ICMPv6).
                          enum:
                          - "-1"
                          - "4"
                          - tcp
                          - udp
                          - icmp
                          - "58"
                          type: string
                        sourceSecurityGroupIds:
                          description: The security group id to allow access from.
                            Cannot be specified with CidrBlocks.
                          items:
                            type: string
                          type: array
                        sourceSecurityGroupRoles:
                          description: The security group role to allow access from.
                            Cannot be specified with CidrBlocks. The field will be
                            combined with source security group IDs if specified.
                          items:
                            description: SecurityGroupRole defines the unique role
                              of a security group.
                            enum:
                            - bastion
                            - node
                            - controlplane
                            - apiserver-lb
                            - lb
                            - node-eks-additional
                            type: string
                          type: array
                        toPort:
                          description: ToPort is the end of port range.
                          format: int64
                          type: integer
                      required:
                      - description
                      - fromPort
                      - protocol
                      - toPort
                      type: object
                    type: array
                  loadBalancerType:
                    default: classic
                    description: LoadBalancerType sets the type for a load balancer.
                      The default type is classic.
                    enum:
                    - classic
                    - elb
                    - alb
                    - nlb
>>>>>>> 2475f2f6
                    type: string
                  name:
                    description: Name sets the name of the classic ELB load balancer.
                      As per AWS, the name must be unique within your set of load
                      balancers for the region, must have a maximum of 32 characters,
                      must contain only alphanumeric characters or hyphens, and cannot
                      begin or end with a hyphen. Once set, the value cannot be changed.
                    maxLength: 32
                    pattern: ^[A-Za-z0-9]([A-Za-z0-9]{0,31}|[-A-Za-z0-9]{0,30}[A-Za-z0-9])$
                    type: string
                  scheme:
                    default: internet-facing
                    description: Scheme sets the scheme of the load balancer (defaults
                      to internet-facing)
                    enum:
                    - internet-facing
                    - internal
                    type: string
                  subnets:
                    description: Subnets sets the subnets that should be applied to
                      the control plane load balancer (defaults to discovered subnets
                      for managed VPCs or an empty set for unmanaged VPCs)
                    items:
                      type: string
                    type: array
                type: object
              identityRef:
                description: IdentityRef is a reference to a identity to be used when
                  reconciling this cluster
                properties:
                  kind:
                    description: Kind of the identity.
                    enum:
                    - AWSClusterControllerIdentity
                    - AWSClusterRoleIdentity
                    - AWSClusterStaticIdentity
                    type: string
                  name:
                    description: Name of the identity.
                    minLength: 1
                    type: string
                required:
                - kind
                - name
                type: object
              imageLookupBaseOS:
                description: ImageLookupBaseOS is the name of the base operating system
                  used to look up machine images when a machine does not specify an
                  AMI. When set, this will be used for all cluster machines unless
                  a machine specifies a different ImageLookupBaseOS.
                type: string
              imageLookupFormat:
                description: 'ImageLookupFormat is the AMI naming format to look up
                  machine images when a machine does not specify an AMI. When set,
                  this will be used for all cluster machines unless a machine specifies
                  a different ImageLookupOrg. Supports substitutions for {{.BaseOS}}
                  and {{.K8sVersion}} with the base OS and kubernetes version, respectively.
                  The BaseOS will be the value in ImageLookupBaseOS or ubuntu (the
                  default), and the kubernetes version as defined by the packages
                  produced by kubernetes/release without v as a prefix: 1.13.0, 1.12.5-mybuild.1,
                  or 1.17.3. For example, the default image format of capa-ami-{{.BaseOS}}-?{{.K8sVersion}}-*
                  will end up searching for AMIs that match the pattern capa-ami-ubuntu-?1.18.0-*
                  for a Machine that is targeting kubernetes v1.18.0 and the ubuntu
                  base OS. See also: https://golang.org/pkg/text/template/'
                type: string
              imageLookupOrg:
                description: ImageLookupOrg is the AWS Organization ID to look up
                  machine images when a machine does not specify an AMI. When set,
                  this will be used for all cluster machines unless a machine specifies
                  a different ImageLookupOrg.
                type: string
              network:
                description: NetworkSpec encapsulates all things related to AWS network.
                properties:
                  cni:
                    description: CNI configuration
                    properties:
                      cniIngressRules:
                        description: CNIIngressRules specify rules to apply to control
                          plane and worker node security groups. The source for the
                          rule will be set to control plane and worker security group
                          IDs.
                        items:
                          description: CNIIngressRule defines an AWS ingress rule
                            for CNI requirements.
                          properties:
                            description:
                              type: string
                            fromPort:
                              format: int64
                              type: integer
                            protocol:
                              description: SecurityGroupProtocol defines the protocol
                                type for a security group rule.
                              type: string
                            toPort:
                              format: int64
                              type: integer
                          required:
                          - description
                          - fromPort
                          - protocol
                          - toPort
                          type: object
                        type: array
                    type: object
                  securityGroupOverrides:
                    additionalProperties:
                      type: string
                    description: SecurityGroupOverrides is an optional set of security
                      groups to use for cluster instances This is optional - if not
                      provided new security groups will be created for the cluster
                    type: object
                  subnets:
                    description: Subnets configuration.
                    items:
                      description: SubnetSpec configures an AWS Subnet.
                      properties:
                        availabilityZone:
                          description: AvailabilityZone defines the availability zone
                            to use for this subnet in the cluster's region.
                          type: string
                        cidrBlock:
                          description: CidrBlock is the CIDR block to be used when
                            the provider creates a managed VPC.
                          type: string
                        id:
                          description: ID defines a unique identifier to reference
                            this resource.
                          type: string
                        ipv6CidrBlock:
                          description: IPv6CidrBlock is the IPv6 CIDR block to be
                            used when the provider creates a managed VPC. A subnet
                            can have an IPv4 and an IPv6 address. IPv6 is only supported
                            in managed clusters, this field cannot be set on AWSCluster
                            object.
                          type: string
                        isIpv6:
                          description: IsIPv6 defines the subnet as an IPv6 subnet.
                            A subnet is IPv6 when it is associated with a VPC that
                            has IPv6 enabled. IPv6 is only supported in managed clusters,
                            this field cannot be set on AWSCluster object.
                          type: boolean
                        isPublic:
                          description: IsPublic defines the subnet as a public subnet.
                            A subnet is public when it is associated with a route
                            table that has a route to an internet gateway.
                          type: boolean
                        natGatewayId:
                          description: NatGatewayID is the NAT gateway id associated
                            with the subnet. Ignored unless the subnet is managed
                            by the provider, in which case this is set on the public
                            subnet where the NAT gateway resides. It is then used
                            to determine routes for private subnets in the same AZ
                            as the public subnet.
                          type: string
                        routeTableId:
                          description: RouteTableID is the routing table id associated
                            with the subnet.
                          type: string
                        tags:
                          additionalProperties:
                            type: string
                          description: Tags is a collection of tags describing the
                            resource.
                          type: object
                      required:
                      - id
                      type: object
                    type: array
                    x-kubernetes-list-map-keys:
                    - id
                    x-kubernetes-list-type: map
                  vpc:
                    description: VPC configuration.
                    properties:
                      availabilityZoneSelection:
                        default: Ordered
                        description: 'AvailabilityZoneSelection specifies how AZs
                          should be selected if there are more AZs in a region than
                          specified by AvailabilityZoneUsageLimit. There are 2 selection
                          schemes: Ordered - selects based on alphabetical order Random
                          - selects AZs randomly in a region Defaults to Ordered'
                        enum:
                        - Ordered
                        - Random
                        type: string
                      availabilityZoneUsageLimit:
                        default: 3
                        description: AvailabilityZoneUsageLimit specifies the maximum
                          number of availability zones (AZ) that should be used in
                          a region when automatically creating subnets. If a region
                          has more than this number of AZs then this number of AZs
                          will be picked randomly when creating default subnets. Defaults
                          to 3
                        minimum: 1
                        type: integer
                      cidrBlock:
                        description: CidrBlock is the CIDR block to be used when the
                          provider creates a managed VPC. Defaults to 10.0.0.0/16.
                        type: string
                      id:
                        description: ID is the vpc-id of the VPC this provider should
                          use to create resources.
                        type: string
                      internetGatewayId:
                        description: InternetGatewayID is the id of the internet gateway
                          associated with the VPC.
                        type: string
                      ipv6:
                        description: IPv6 contains ipv6 specific settings for the
                          network. Supported only in managed clusters. This field
                          cannot be set on AWSCluster object.
                        properties:
                          cidrBlock:
                            description: CidrBlock is the CIDR block provided by Amazon
                              when VPC has enabled IPv6.
                            type: string
                          egressOnlyInternetGatewayId:
                            description: EgressOnlyInternetGatewayID is the id of
                              the egress only internet gateway associated with an
                              IPv6 enabled VPC.
                            type: string
                          poolId:
                            description: PoolID is the IP pool which must be defined
                              in case of BYO IP is defined.
                            type: string
                        type: object
                      tags:
                        additionalProperties:
                          type: string
                        description: Tags is a collection of tags describing the resource.
                        type: object
                    type: object
                type: object
              partition:
                description: Partition is the AWS security partition being used. Defaults
                  to "aws"
                type: string
              region:
                description: The AWS Region the cluster lives in.
                type: string
              s3Bucket:
                description: S3Bucket contains options to configure a supporting S3
                  bucket for this cluster - currently used for nodes requiring Ignition
                  (https://coreos.github.io/ignition/) for bootstrapping (requires
                  BootstrapFormatIgnition feature flag to be enabled).
                properties:
                  controlPlaneIAMInstanceProfile:
                    description: ControlPlaneIAMInstanceProfile is a name of the IAMInstanceProfile,
                      which will be allowed to read control-plane node bootstrap data
                      from S3 Bucket.
                    type: string
                  name:
                    description: Name defines name of S3 Bucket to be created.
                    maxLength: 63
                    minLength: 3
                    pattern: ^[a-z0-9][a-z0-9.-]{1,61}[a-z0-9]$
                    type: string
                  nodesIAMInstanceProfiles:
                    description: NodesIAMInstanceProfiles is a list of IAM instance
                      profiles, which will be allowed to read worker nodes bootstrap
                      data from S3 Bucket.
                    items:
                      type: string
                    type: array
                required:
                - controlPlaneIAMInstanceProfile
                - name
                - nodesIAMInstanceProfiles
                type: object
              sshKeyName:
                description: SSHKeyName is the name of the ssh key to attach to the
                  bastion host. Valid values are empty string (do not use SSH keys),
                  a valid SSH key name, or omitted (use the default SSH key name)
                type: string
            type: object
          status:
            description: AWSClusterStatus defines the observed state of AWSCluster.
            properties:
              bastion:
                description: Instance describes an AWS instance.
                properties:
                  addresses:
                    description: Addresses contains the AWS instance associated addresses.
                    items:
                      description: MachineAddress contains information for the node's
                        address.
                      properties:
                        address:
                          description: The machine address.
                          type: string
                        type:
                          description: Machine address type, one of Hostname, ExternalIP,
                            InternalIP, ExternalDNS or InternalDNS.
                          type: string
                      required:
                      - address
                      - type
                      type: object
                    type: array
                  availabilityZone:
                    description: Availability zone of instance
                    type: string
                  ebsOptimized:
                    description: Indicates whether the instance is optimized for Amazon
                      EBS I/O.
                    type: boolean
                  enaSupport:
                    description: Specifies whether enhanced networking with ENA is
                      enabled.
                    type: boolean
                  iamProfile:
                    description: The name of the IAM instance profile associated with
                      the instance, if applicable.
                    type: string
                  id:
                    type: string
                  imageId:
                    description: The ID of the AMI used to launch the instance.
                    type: string
                  instanceMetadataOptions:
                    description: InstanceMetadataOptions is the metadata options for
                      the EC2 instance.
                    properties:
                      httpEndpoint:
                        default: enabled
                        description: "Enables or disables the HTTP metadata endpoint
                          on your instances. \n If you specify a value of disabled,
                          you cannot access your instance metadata. \n Default: enabled"
                        enum:
                        - enabled
                        - disabled
                        type: string
                      httpPutResponseHopLimit:
                        default: 1
                        description: "The desired HTTP PUT response hop limit for
                          instance metadata requests. The larger the number, the further
                          instance metadata requests can travel. \n Default: 1"
                        format: int64
                        maximum: 64
                        minimum: 1
                        type: integer
                      httpTokens:
                        default: optional
                        description: "The state of token usage for your instance metadata
                          requests. \n If the state is optional, you can choose to
                          retrieve instance metadata with or without a session token
                          on your request. If you retrieve the IAM role credentials
                          without a token, the version 1.0 role credentials are returned.
                          If you retrieve the IAM role credentials using a valid session
                          token, the version 2.0 role credentials are returned. \n
                          If the state is required, you must send a session token
                          with any instance metadata retrieval requests. In this state,
                          retrieving the IAM role credentials always returns the version
                          2.0 credentials; the version 1.0 credentials are not available.
                          \n Default: optional"
                        enum:
                        - optional
                        - required
                        type: string
                      instanceMetadataTags:
                        default: disabled
                        description: "Set to enabled to allow access to instance tags
                          from the instance metadata. Set to disabled to turn off
                          access to instance tags from the instance metadata. For
                          more information, see Work with instance tags using the
                          instance metadata (https://docs.aws.amazon.com/AWSEC2/latest/UserGuide/Using_Tags.html#work-with-tags-in-IMDS).
                          \n Default: disabled"
                        enum:
                        - enabled
                        - disabled
                        type: string
                    type: object
                  instanceState:
                    description: The current state of the instance.
                    type: string
                  networkInterfaces:
                    description: Specifies ENIs attached to instance
                    items:
                      type: string
                    type: array
                  nonRootVolumes:
                    description: Configuration options for the non root storage volumes.
                    items:
                      description: Volume encapsulates the configuration options for
                        the storage device.
                      properties:
                        deviceName:
                          description: Device name
                          type: string
                        encrypted:
                          description: Encrypted is whether the volume should be encrypted
                            or not.
                          type: boolean
                        encryptionKey:
                          description: EncryptionKey is the KMS key to use to encrypt
                            the volume. Can be either a KMS key ID or ARN. If Encrypted
                            is set and this is omitted, the default AWS key will be
                            used. The key must already exist and be accessible by
                            the controller.
                          type: string
                        iops:
                          description: IOPS is the number of IOPS requested for the
                            disk. Not applicable to all types.
                          format: int64
                          type: integer
                        size:
                          description: Size specifies size (in Gi) of the storage
                            device. Must be greater than the image snapshot size or
                            8 (whichever is greater).
                          format: int64
                          minimum: 8
                          type: integer
                        throughput:
                          description: Throughput to provision in MiB/s supported
                            for the volume type. Not applicable to all types.
                          format: int64
                          type: integer
                        type:
                          description: Type is the type of the volume (e.g. gp2, io1,
                            etc...).
                          type: string
                      required:
                      - size
                      type: object
                    type: array
                  placementGroupName:
                    description: PlacementGroupName specifies the name of the placement
                      group in which to launch the instance.
                    type: string
                  privateIp:
                    description: The private IPv4 address assigned to the instance.
                    type: string
                  publicIp:
                    description: The public IPv4 address assigned to the instance,
                      if applicable.
                    type: string
                  rootVolume:
                    description: Configuration options for the root storage volume.
                    properties:
                      deviceName:
                        description: Device name
                        type: string
                      encrypted:
                        description: Encrypted is whether the volume should be encrypted
                          or not.
                        type: boolean
                      encryptionKey:
                        description: EncryptionKey is the KMS key to use to encrypt
                          the volume. Can be either a KMS key ID or ARN. If Encrypted
                          is set and this is omitted, the default AWS key will be
                          used. The key must already exist and be accessible by the
                          controller.
                        type: string
                      iops:
                        description: IOPS is the number of IOPS requested for the
                          disk. Not applicable to all types.
                        format: int64
                        type: integer
                      size:
                        description: Size specifies size (in Gi) of the storage device.
                          Must be greater than the image snapshot size or 8 (whichever
                          is greater).
                        format: int64
                        minimum: 8
                        type: integer
                      throughput:
                        description: Throughput to provision in MiB/s supported for
                          the volume type. Not applicable to all types.
                        format: int64
                        type: integer
                      type:
                        description: Type is the type of the volume (e.g. gp2, io1,
                          etc...).
                        type: string
                    required:
                    - size
                    type: object
                  securityGroupIds:
                    description: SecurityGroupIDs are one or more security group IDs
                      this instance belongs to.
                    items:
                      type: string
                    type: array
                  spotMarketOptions:
                    description: SpotMarketOptions option for configuring instances
                      to be run using AWS Spot instances.
                    properties:
                      maxPrice:
                        description: MaxPrice defines the maximum price the user is
                          willing to pay for Spot VM instances
                        type: string
                    type: object
                  sshKeyName:
                    description: The name of the SSH key pair.
                    type: string
                  subnetId:
                    description: The ID of the subnet of the instance.
                    type: string
                  tags:
                    additionalProperties:
                      type: string
                    description: The tags associated with the instance.
                    type: object
                  tenancy:
                    description: Tenancy indicates if instance should run on shared
                      or single-tenant hardware.
                    type: string
                  type:
                    description: The instance type.
                    type: string
                  userData:
                    description: UserData is the raw data script passed to the instance
                      which is run upon bootstrap. This field must not be base64 encoded
                      and should only be used when running a new instance.
                    type: string
                  volumeIDs:
                    description: IDs of the instance's volumes
                    items:
                      type: string
                    type: array
                required:
                - id
                type: object
              conditions:
                description: Conditions provide observations of the operational state
                  of a Cluster API resource.
                items:
                  description: Condition defines an observation of a Cluster API resource
                    operational state.
                  properties:
                    lastTransitionTime:
                      description: Last time the condition transitioned from one status
                        to another. This should be when the underlying condition changed.
                        If that is not known, then using the time when the API field
                        changed is acceptable.
                      format: date-time
                      type: string
                    message:
                      description: A human readable message indicating details about
                        the transition. This field may be empty.
                      type: string
                    reason:
                      description: The reason for the condition's last transition
                        in CamelCase. The specific API may choose whether or not this
                        field is considered a guaranteed API. This field may not be
                        empty.
                      type: string
                    severity:
                      description: Severity provides an explicit classification of
                        Reason code, so the users or machines can immediately understand
                        the current situation and act accordingly. The Severity field
                        MUST be set only when Status=False.
                      type: string
                    status:
                      description: Status of the condition, one of True, False, Unknown.
                      type: string
                    type:
                      description: Type of condition in CamelCase or in foo.example.com/CamelCase.
                        Many .condition.type values are consistent across resources
                        like Available, but because arbitrary conditions can be useful
                        (see .node.status.conditions), the ability to deconflict is
                        important.
                      type: string
                  required:
                  - lastTransitionTime
                  - status
                  - type
                  type: object
                type: array
              failureDomains:
                additionalProperties:
                  description: FailureDomainSpec is the Schema for Cluster API failure
                    domains. It allows controllers to understand how many failure
                    domains a cluster can optionally span across.
                  properties:
                    attributes:
                      additionalProperties:
                        type: string
                      description: Attributes is a free form map of attributes an
                        infrastructure provider might use or require.
                      type: object
                    controlPlane:
                      description: ControlPlane determines if this failure domain
                        is suitable for use by control plane machines.
                      type: boolean
                  type: object
                description: FailureDomains is a slice of FailureDomains.
                type: object
              networkStatus:
                description: NetworkStatus encapsulates AWS networking resources.
                properties:
                  apiServerElb:
                    description: APIServerELB is the Kubernetes api server classic
                      load balancer.
                    properties:
                      attributes:
                        description: Attributes defines extra attributes associated
                          with the load balancer.
                        properties:
                          crossZoneLoadBalancing:
                            description: CrossZoneLoadBalancing enables the classic
                              load balancer load balancing.
                            type: boolean
                          idleTimeout:
                            description: IdleTimeout is time that the connection is
                              allowed to be idle (no data has been sent over the connection)
                              before it is closed by the load balancer.
                            format: int64
                            type: integer
                        type: object
                      availabilityZones:
                        description: AvailabilityZones is an array of availability
                          zones in the VPC attached to the load balancer.
                        items:
                          type: string
                        type: array
                      dnsName:
                        description: DNSName is the dns name of the load balancer.
                        type: string
<<<<<<< HEAD
=======
                      elbAttributes:
                        additionalProperties:
                          type: string
                        description: ELBAttributes defines extra attributes associated
                          with v2 load balancers.
                        type: object
                      elbListeners:
                        description: ELBListeners is an array of listeners associated
                          with the load balancer. There must be at least one.
                        items:
                          description: Listener defines an AWS network load balancer
                            listener.
                          properties:
                            port:
                              format: int64
                              type: integer
                            protocol:
                              description: ELBProtocol defines listener protocols
                                for a load balancer.
                              type: string
                            targetGroup:
                              description: TargetGroupSpec specifies target group
                                settings for a given listener. This is created first,
                                and the ARN is then passed to the listener.
                              properties:
                                name:
                                  description: Name of the TargetGroup. Must be unique
                                    over the same group of listeners.
                                  type: string
                                port:
                                  description: Port is the exposed port
                                  format: int64
                                  type: integer
                                protocol:
                                  description: ELBProtocol defines listener protocols
                                    for a load balancer.
                                  enum:
                                  - tcp
                                  - tls
                                  - udp
                                  - TCP
                                  - TLS
                                  - UDP
                                  type: string
                                targetGroupHealthCheck:
                                  description: HealthCheck is the elb health check
                                    associated with the load balancer.
                                  properties:
                                    intervalSeconds:
                                      format: int64
                                      type: integer
                                    path:
                                      type: string
                                    port:
                                      type: string
                                    protocol:
                                      type: string
                                    thresholdCount:
                                      format: int64
                                      type: integer
                                    timeoutSeconds:
                                      format: int64
                                      type: integer
                                  type: object
                                vpcId:
                                  type: string
                              required:
                              - name
                              - port
                              - protocol
                              - vpcId
                              type: object
                          required:
                          - port
                          - protocol
                          - targetGroup
                          type: object
                        type: array
>>>>>>> 2475f2f6
                      healthChecks:
                        description: HealthCheck is the classic elb health check associated
                          with the load balancer.
                        properties:
                          healthyThreshold:
                            format: int64
                            type: integer
                          interval:
                            description: A Duration represents the elapsed time between
                              two instants as an int64 nanosecond count. The representation
                              limits the largest representable duration to approximately
                              290 years.
                            format: int64
                            type: integer
                          target:
                            type: string
                          timeout:
                            description: A Duration represents the elapsed time between
                              two instants as an int64 nanosecond count. The representation
                              limits the largest representable duration to approximately
                              290 years.
                            format: int64
                            type: integer
                          unhealthyThreshold:
                            format: int64
                            type: integer
                        required:
                        - healthyThreshold
                        - interval
                        - target
                        - timeout
                        - unhealthyThreshold
                        type: object
                      listeners:
                        description: Listeners is an array of classic elb listeners
                          associated with the load balancer. There must be at least
                          one.
                        items:
                          description: ClassicELBListener defines an AWS classic load
                            balancer listener.
                          properties:
                            instancePort:
                              format: int64
                              type: integer
                            instanceProtocol:
                              description: ClassicELBProtocol defines listener protocols
                                for a classic load balancer.
                              type: string
                            port:
                              format: int64
                              type: integer
                            protocol:
                              description: ClassicELBProtocol defines listener protocols
                                for a classic load balancer.
                              type: string
                          required:
                          - instancePort
                          - instanceProtocol
                          - port
                          - protocol
                          type: object
                        type: array
                      name:
                        description: The name of the load balancer. It must be unique
                          within the set of load balancers defined in the region.
                          It also serves as identifier.
                        type: string
                      scheme:
                        description: Scheme is the load balancer scheme, either internet-facing
                          or private.
                        type: string
                      securityGroupIds:
                        description: SecurityGroupIDs is an array of security groups
                          assigned to the load balancer.
                        items:
                          type: string
                        type: array
                      subnetIds:
                        description: SubnetIDs is an array of subnets in the VPC attached
                          to the load balancer.
                        items:
                          type: string
                        type: array
                      tags:
                        additionalProperties:
                          type: string
                        description: Tags is a map of tags associated with the load
                          balancer.
                        type: object
                    type: object
                  securityGroups:
                    additionalProperties:
                      description: SecurityGroup defines an AWS security group.
                      properties:
                        id:
                          description: ID is a unique identifier.
                          type: string
                        ingressRule:
                          description: IngressRules is the inbound rules associated
                            with the security group.
                          items:
                            description: IngressRule defines an AWS ingress rule for
                              security groups.
                            properties:
                              cidrBlocks:
                                description: List of CIDR blocks to allow access from.
                                  Cannot be specified with SourceSecurityGroupID.
                                items:
                                  type: string
                                type: array
                              description:
                                description: Description provides extended information
                                  about the ingress rule.
                                type: string
                              fromPort:
                                description: FromPort is the start of port range.
                                format: int64
                                type: integer
                              ipv6CidrBlocks:
                                description: List of IPv6 CIDR blocks to allow access
                                  from. Cannot be specified with SourceSecurityGroupID.
                                items:
                                  type: string
                                type: array
                              protocol:
                                description: Protocol is the protocol for the ingress
                                  rule. Accepted values are "-1" (all), "4" (IP in
                                  IP),"tcp", "udp", "icmp", and "58" (ICMPv6).
                                enum:
                                - "-1"
                                - "4"
                                - tcp
                                - udp
                                - icmp
                                - "58"
                                type: string
                              sourceSecurityGroupIds:
                                description: The security group id to allow access
                                  from. Cannot be specified with CidrBlocks.
                                items:
                                  type: string
                                type: array
                              sourceSecurityGroupRoles:
                                description: The security group role to allow access
                                  from. Cannot be specified with CidrBlocks. The field
                                  will be combined with source security group IDs
                                  if specified.
                                items:
                                  description: SecurityGroupRole defines the unique
                                    role of a security group.
                                  enum:
                                  - bastion
                                  - node
                                  - controlplane
                                  - apiserver-lb
                                  - lb
                                  - node-eks-additional
                                  type: string
                                type: array
                              toPort:
                                description: ToPort is the end of port range.
                                format: int64
                                type: integer
                            required:
                            - description
                            - fromPort
                            - protocol
                            - toPort
                            type: object
                          type: array
                        name:
                          description: Name is the security group name.
                          type: string
                        tags:
                          additionalProperties:
                            type: string
                          description: Tags is a map of tags associated with the security
                            group.
                          type: object
                      required:
                      - id
                      - name
                      type: object
                    description: SecurityGroups is a map from the role/kind of the
                      security group to its unique name, if any.
                    type: object
                type: object
              ready:
                default: false
                type: boolean
            required:
            - ready
            type: object
        type: object
    served: true
    storage: true
    subresources:
      status: {}<|MERGE_RESOLUTION|>--- conflicted
+++ resolved
@@ -984,11 +984,12 @@
                       registered instances in its Availability Zone only. \n Defaults
                       to false."
                     type: boolean
+                  disableHostsRewrite:
+                    description: DisableHostsRewrite disabled the hair pinning issue
+                      solution that adds the NLB's address as 127.0.0.1 to the hosts
+                      file of each instance. This is by default, false.
+                    type: boolean
                   healthCheckProtocol:
-<<<<<<< HEAD
-                    description: HealthCheckProtocol sets the protocol type for classic
-                      ELB health check target default value is ClassicELBProtocolSSL
-=======
                     description: HealthCheckProtocol sets the protocol type for ELB
                       health check target default value is ELBProtocolSSL
                     enum:
@@ -1080,7 +1081,6 @@
                     - elb
                     - alb
                     - nlb
->>>>>>> 2475f2f6
                     type: string
                   name:
                     description: Name sets the name of the classic ELB load balancer.
@@ -1091,6 +1091,11 @@
                     maxLength: 32
                     pattern: ^[A-Za-z0-9]([A-Za-z0-9]{0,31}|[-A-Za-z0-9]{0,30}[A-Za-z0-9])$
                     type: string
+                  preserveClientIP:
+                    description: PreserveClientIP lets the user control if preservation
+                      of client ips must be retained or not. If this is enabled 6443
+                      will be opened to 0.0.0.0/0.
+                    type: boolean
                   scheme:
                     default: internet-facing
                     description: Scheme sets the scheme of the load balancer (defaults
@@ -1675,12 +1680,15 @@
                 description: NetworkStatus encapsulates AWS networking resources.
                 properties:
                   apiServerElb:
-                    description: APIServerELB is the Kubernetes api server classic
-                      load balancer.
+                    description: APIServerELB is the Kubernetes api server load balancer.
                     properties:
+                      arn:
+                        description: ARN of the load balancer. Unlike the ClassicLB,
+                          ARN is used mostly to define and get it.
+                        type: string
                       attributes:
-                        description: Attributes defines extra attributes associated
-                          with the load balancer.
+                        description: ClassicElbAttributes defines extra attributes
+                          associated with the load balancer.
                         properties:
                           crossZoneLoadBalancing:
                             description: CrossZoneLoadBalancing enables the classic
@@ -1702,8 +1710,6 @@
                       dnsName:
                         description: DNSName is the dns name of the load balancer.
                         type: string
-<<<<<<< HEAD
-=======
                       elbAttributes:
                         additionalProperties:
                           type: string
@@ -1782,7 +1788,6 @@
                           - targetGroup
                           type: object
                         type: array
->>>>>>> 2475f2f6
                       healthChecks:
                         description: HealthCheck is the classic elb health check associated
                           with the load balancer.
@@ -1817,9 +1822,9 @@
                         - unhealthyThreshold
                         type: object
                       listeners:
-                        description: Listeners is an array of classic elb listeners
-                          associated with the load balancer. There must be at least
-                          one.
+                        description: ClassicELBListeners is an array of classic elb
+                          listeners associated with the load balancer. There must
+                          be at least one.
                         items:
                           description: ClassicELBListener defines an AWS classic load
                             balancer listener.
@@ -1828,15 +1833,15 @@
                               format: int64
                               type: integer
                             instanceProtocol:
-                              description: ClassicELBProtocol defines listener protocols
-                                for a classic load balancer.
+                              description: ELBProtocol defines listener protocols
+                                for a load balancer.
                               type: string
                             port:
                               format: int64
                               type: integer
                             protocol:
-                              description: ClassicELBProtocol defines listener protocols
-                                for a classic load balancer.
+                              description: ELBProtocol defines listener protocols
+                                for a load balancer.
                               type: string
                           required:
                           - instancePort
@@ -1845,6 +1850,15 @@
                           - protocol
                           type: object
                         type: array
+                      loadBalancerType:
+                        description: LoadBalancerType sets the type for a load balancer.
+                          The default type is classic.
+                        enum:
+                        - classic
+                        - elb
+                        - alb
+                        - nlb
+                        type: string
                       name:
                         description: The name of the load balancer. It must be unique
                           within the set of load balancers defined in the region.
