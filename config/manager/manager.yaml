--- conflicted
+++ resolved
@@ -19,11 +19,7 @@
       containers:
       - args:
         - --enable-leader-election
-<<<<<<< HEAD
-        - "--feature-gates=EKS=${EXP_EKS:=false},EKSEnableIAM=${EXP_EKS_IAM:=false}"
-=======
-        - "--feature-gates=EKS=${EXP_EKS:=false},EKSEnableIAM=${EXP_EKS_IAM:=false},EKSAllowAddRoles=${EXP_EKS_ADD_ROLES:=false},MachinePool=${EXP_MACHINE_POOL:=false}"
->>>>>>> dd85f96f
+        - "--feature-gates=EKS=${EXP_EKS:=false},EKSEnableIAM=${EXP_EKS_IAM:=false},MachinePool=${EXP_MACHINE_POOL:=false}"
         image: controller:latest
         imagePullPolicy: Always
         name: manager
