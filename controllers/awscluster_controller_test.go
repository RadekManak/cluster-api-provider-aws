--- conflicted
+++ resolved
@@ -73,7 +73,7 @@
 		elbMock := mocks.NewMockELBAPI(mockCtrl)
 		expect := func(m *mocks.MockEC2APIMockRecorder, e *mocks.MockELBAPIMockRecorder) {
 			mockedCreateVPCCalls(m)
-			mockedCreateSGCalls(m)
+			mockedCreateSGCalls(false, m)
 			mockedCreateLBCalls(t, e)
 			mockedDescribeInstanceCall(m)
 		}
@@ -85,6 +85,9 @@
 		g.Expect(err).To(BeNil())
 
 		awsCluster := getAWSCluster("test", ns.Name)
+		awsCluster.Spec.ControlPlaneLoadBalancer = &infrav1.AWSLoadBalancerSpec{
+			LoadBalancerType: infrav1.LoadBalancerTypeClassic,
+		}
 
 		g.Expect(testEnv.Create(ctx, &awsCluster)).To(Succeed())
 		g.Eventually(func() bool {
@@ -159,22 +162,122 @@
 			{conditionType: infrav1.SubnetsReadyCondition, status: corev1.ConditionTrue, severity: "", reason: ""},
 		})
 	})
+	t.Run("Should successfully reconcile AWSCluster creation with unmanaged VPC and a network type load balancer", func(t *testing.T) {
+		g := NewWithT(t)
+		mockCtrl = gomock.NewController(t)
+		ec2Mock := mocks.NewMockEC2API(mockCtrl)
+		elbv2Mock := mocks.NewMockELBV2API(mockCtrl)
+
+		setup(t)
+		controllerIdentity := createControllerIdentity(g)
+		ns, err := testEnv.CreateNamespace(ctx, fmt.Sprintf("integ-test-%s", util.RandomString(5)))
+		g.Expect(err).To(BeNil())
+
+		awsCluster := getAWSCluster("test", ns.Name)
+		awsCluster.Spec.ControlPlaneLoadBalancer = &infrav1.AWSLoadBalancerSpec{
+			LoadBalancerType: infrav1.LoadBalancerTypeNLB,
+			// Overwrite here because otherwise it's longer than 32, and we'll get a hashed name.
+			Name: aws.String("test-cluster-apiserver"),
+		}
+
+		expect := func(m *mocks.MockEC2APIMockRecorder, e *mocks.MockELBV2APIMockRecorder) {
+			mockedCreateVPCCalls(m)
+			mockedCreateSGCalls(true, m)
+			mockedCreateLBV2Calls(t, e)
+			mockedDescribeInstanceCall(m)
+		}
+		expect(ec2Mock.EXPECT(), elbv2Mock.EXPECT())
+
+		g.Expect(testEnv.Create(ctx, &awsCluster)).To(Succeed())
+		g.Eventually(func() bool {
+			cluster := &infrav1.AWSCluster{}
+			key := client.ObjectKey{
+				Name:      awsCluster.Name,
+				Namespace: ns.Name,
+			}
+			err := testEnv.Get(ctx, key, cluster)
+			return err == nil
+		}, 10*time.Second).Should(Equal(true))
+
+		defer teardown()
+		defer t.Cleanup(func() {
+			g.Expect(testEnv.Cleanup(ctx, &awsCluster, controllerIdentity, ns)).To(Succeed())
+		})
+
+		cs, err := getClusterScope(awsCluster)
+		cs.Cluster.Namespace = ns.Name
+		g.Expect(err).To(BeNil())
+		networkSvc := network.NewService(cs)
+		networkSvc.EC2Client = ec2Mock
+		reconciler.networkServiceFactory = func(clusterScope scope.ClusterScope) services.NetworkInterface {
+			return networkSvc
+		}
+
+		ec2Svc := ec2Service.NewService(cs)
+		ec2Svc.EC2Client = ec2Mock
+		reconciler.ec2ServiceFactory = func(scope scope.EC2Scope) services.EC2Interface {
+			return ec2Svc
+		}
+		testSecurityGroupRoles := []infrav1.SecurityGroupRole{
+			infrav1.SecurityGroupBastion,
+			infrav1.SecurityGroupAPIServerLB,
+			infrav1.SecurityGroupLB,
+			infrav1.SecurityGroupControlPlane,
+			infrav1.SecurityGroupNode,
+		}
+		sgSvc := securitygroup.NewService(cs, testSecurityGroupRoles)
+		sgSvc.EC2Client = ec2Mock
+
+		reconciler.securityGroupFactory = func(clusterScope scope.ClusterScope) services.SecurityGroupInterface {
+			return sgSvc
+		}
+		elbSvc := elbService.NewService(cs)
+		elbSvc.EC2Client = ec2Mock
+		elbSvc.ELBV2Client = elbv2Mock
+
+		reconciler.elbServiceFactory = func(elbScope scope.ELBScope) services.ELBInterface {
+			return elbSvc
+		}
+		cs.SetSubnets([]infrav1.SubnetSpec{
+			{
+				ID:               "subnet-2",
+				AvailabilityZone: "us-east-1c",
+				IsPublic:         true,
+				CidrBlock:        "10.0.11.0/24",
+			},
+			{
+				ID:               "subnet-1",
+				AvailabilityZone: "us-east-1a",
+				CidrBlock:        "10.0.10.0/24",
+				IsPublic:         false,
+			},
+		})
+		_, err = reconciler.reconcileNormal(cs)
+		g.Expect(err).To(BeNil())
+		g.Expect(cs.VPC().ID).To(Equal("vpc-exists"))
+		expectAWSClusterConditions(g, cs.AWSCluster, []conditionAssertion{
+			{conditionType: infrav1.ClusterSecurityGroupsReadyCondition, status: corev1.ConditionTrue, severity: "", reason: ""},
+			{conditionType: infrav1.BastionHostReadyCondition, status: corev1.ConditionTrue, severity: "", reason: ""},
+			{conditionType: infrav1.VpcReadyCondition, status: corev1.ConditionTrue, severity: "", reason: ""},
+			{conditionType: infrav1.SubnetsReadyCondition, status: corev1.ConditionTrue, severity: "", reason: ""},
+		})
+	})
+
 	t.Run("Should fail on AWSCluster reconciliation if VPC limit exceeded", func(t *testing.T) {
 		// Assuming the max VPC limit is 2 and when two VPCs are created, the creation of 3rd VPC throws mocked error from EC2 API
 		g := NewWithT(t)
 		mockCtrl = gomock.NewController(t)
 		ec2Mock := mocks.NewMockEC2API(mockCtrl)
-		expect := func(m *mocks.MockEC2APIMockRecorder) {
+		elbv2Mock := mocks.NewMockELBV2API(mockCtrl)
+		elbMock := mocks.NewMockELBAPI(mockCtrl)
+		expect := func(m *mocks.MockEC2APIMockRecorder, ev2 *mocks.MockELBV2APIMockRecorder, e *mocks.MockELBAPIMockRecorder) {
 			mockedCreateMaximumVPCCalls(m)
-<<<<<<< HEAD
-=======
 			mockedDeleteVPCCallsForNonExistentVPC(m)
 			mockedDeleteLBCalls(true, ev2, e)
 			mockedDescribeInstanceCall(m)
 			mockedDeleteInstanceAndAwaitTerminationCalls(m)
->>>>>>> 2475f2f6
-		}
-		expect(ec2Mock.EXPECT())
+		}
+		expect(ec2Mock.EXPECT(), elbv2Mock.EXPECT(), elbMock.EXPECT())
 
 		setup(t)
 		controllerIdentity := createControllerIdentity(g)
@@ -206,14 +309,32 @@
 		})
 		cs, err := getClusterScope(awsCluster)
 		g.Expect(err).To(BeNil())
-		s := network.NewService(cs)
-		s.EC2Client = ec2Mock
-
+
+		networkSvc := network.NewService(cs)
+		networkSvc.EC2Client = ec2Mock
 		reconciler.networkServiceFactory = func(clusterScope scope.ClusterScope) services.NetworkInterface {
-			return s
-		}
+			return networkSvc
+		}
+
+		elbSvc := elbService.NewService(cs)
+		elbSvc.EC2Client = ec2Mock
+		elbSvc.ELBClient = elbMock
+		elbSvc.ELBV2Client = elbv2Mock
+		reconciler.elbServiceFactory = func(elbScope scope.ELBScope) services.ELBInterface {
+			return elbSvc
+		}
+
+		ec2Svc := ec2Service.NewService(cs)
+		ec2Svc.EC2Client = ec2Mock
+		reconciler.ec2ServiceFactory = func(ec2Scope scope.EC2Scope) services.EC2Interface {
+			return ec2Svc
+		}
+
 		_, err = reconciler.reconcileNormal(cs)
 		g.Expect(err.Error()).To(ContainSubstring("The maximum number of VPCs has been reached"))
+
+		_, err = reconciler.reconcileDelete(ctx, cs)
+		g.Expect(err).To(BeNil())
 	})
 	t.Run("Should successfully delete AWSCluster with managed VPC", func(t *testing.T) {
 		g := NewWithT(t)
@@ -221,19 +342,15 @@
 		mockCtrl = gomock.NewController(t)
 		ec2Mock := mocks.NewMockEC2API(mockCtrl)
 		elbMock := mocks.NewMockELBAPI(mockCtrl)
-		expect := func(m *mocks.MockEC2APIMockRecorder, e *mocks.MockELBAPIMockRecorder) {
+		elbv2Mock := mocks.NewMockELBV2API(mockCtrl)
+		expect := func(m *mocks.MockEC2APIMockRecorder, ev2 *mocks.MockELBV2APIMockRecorder, e *mocks.MockELBAPIMockRecorder) {
 			mockedDeleteVPCCalls(m)
 			mockedDescribeInstanceCall(m)
-<<<<<<< HEAD
-			mockedDeleteLBCalls(e)
-			mockedDeleteInstanceCalls(m)
-=======
 			mockedDeleteLBCalls(true, ev2, e)
 			mockedDeleteInstanceAndAwaitTerminationCalls(m)
->>>>>>> 2475f2f6
 			mockedDeleteSGCalls(m)
 		}
-		expect(ec2Mock.EXPECT(), elbMock.EXPECT())
+		expect(ec2Mock.EXPECT(), elbv2Mock.EXPECT(), elbMock.EXPECT())
 
 		setup(t)
 		controllerIdentity := createControllerIdentity(g)
@@ -275,6 +392,7 @@
 		elbSvc := elbService.NewService(cs)
 		elbSvc.EC2Client = ec2Mock
 		elbSvc.ELBClient = elbMock
+		elbSvc.ELBV2Client = elbv2Mock
 		reconciler.elbServiceFactory = func(elbScope scope.ELBScope) services.ELBInterface {
 			return elbSvc
 		}
@@ -537,6 +655,60 @@
 	m.CreateVpc(gomock.AssignableToTypeOf(&ec2.CreateVpcInput{})).Return(nil, errors.New("The maximum number of VPCs has been reached"))
 }
 
+func mockedDeleteVPCCallsForNonExistentVPC(m *mocks.MockEC2APIMockRecorder) {
+	m.DescribeSubnets(gomock.Eq(&ec2.DescribeSubnetsInput{
+		Filters: []*ec2.Filter{
+			{
+				Name:   aws.String("state"),
+				Values: aws.StringSlice([]string{ec2.VpcStatePending, ec2.VpcStateAvailable}),
+			},
+			{
+				Name:   aws.String("tag-key"),
+				Values: aws.StringSlice([]string{"sigs.k8s.io/cluster-api-provider-aws/cluster/test-cluster"}),
+			},
+		}})).Return(&ec2.DescribeSubnetsOutput{
+		Subnets: []*ec2.Subnet{},
+	}, nil).AnyTimes()
+	m.DescribeRouteTables(gomock.Eq(&ec2.DescribeRouteTablesInput{
+		Filters: []*ec2.Filter{{
+			Name:   aws.String("vpc-id"),
+			Values: aws.StringSlice([]string{""}),
+		},
+			{
+				Name:   aws.String("tag-key"),
+				Values: aws.StringSlice([]string{"sigs.k8s.io/cluster-api-provider-aws/cluster/test-cluster"}),
+			},
+		}})).Return(&ec2.DescribeRouteTablesOutput{
+		RouteTables: []*ec2.RouteTable{}}, nil).AnyTimes()
+	m.DescribeInternetGateways(gomock.Eq(&ec2.DescribeInternetGatewaysInput{
+		Filters: []*ec2.Filter{
+			{
+				Name:   aws.String("attachment.vpc-id"),
+				Values: aws.StringSlice([]string{""}),
+			},
+		},
+	})).Return(&ec2.DescribeInternetGatewaysOutput{
+		InternetGateways: []*ec2.InternetGateway{},
+	}, nil)
+	m.DescribeNatGatewaysPages(gomock.Eq(&ec2.DescribeNatGatewaysInput{
+		Filter: []*ec2.Filter{
+			{
+				Name:   aws.String("vpc-id"),
+				Values: []*string{aws.String("")},
+			},
+		},
+	}), gomock.Any()).Return(nil).AnyTimes()
+	m.DescribeAddresses(gomock.Eq(&ec2.DescribeAddressesInput{
+		Filters: []*ec2.Filter{
+			{
+				Name:   aws.String("tag-key"),
+				Values: aws.StringSlice([]string{"sigs.k8s.io/cluster-api-provider-aws/cluster/test-cluster"}),
+			}},
+	})).Return(nil, nil)
+	m.DeleteVpc(gomock.AssignableToTypeOf(&ec2.DeleteVpcInput{
+		VpcId: aws.String("vpc-exists")})).Return(nil, nil)
+}
+
 func mockedDeleteVPCCalls(m *mocks.MockEC2APIMockRecorder) {
 	m.DescribeSubnets(gomock.Eq(&ec2.DescribeSubnetsInput{
 		Filters: []*ec2.Filter{
@@ -680,7 +852,7 @@
 	}))
 }
 
-func mockedCreateSGCalls(m *mocks.MockEC2APIMockRecorder) {
+func mockedCreateSGCalls(recordLBV2 bool, m *mocks.MockEC2APIMockRecorder) {
 	m.DescribeSecurityGroups(gomock.Eq(&ec2.DescribeSecurityGroupsInput{
 		Filters: []*ec2.Filter{
 			{
@@ -840,4 +1012,11 @@
 	})).
 		Return(&ec2.AuthorizeSecurityGroupIngressOutput{}, nil).
 		After(securityGroupNode).Times(2)
+	if recordLBV2 {
+		m.AuthorizeSecurityGroupIngress(gomock.AssignableToTypeOf(&ec2.AuthorizeSecurityGroupIngressInput{
+			GroupId: aws.String("sg-lb"),
+		})).
+			Return(&ec2.AuthorizeSecurityGroupIngressOutput{}, nil).
+			After(securityGroupNode).Times(1)
+	}
 }