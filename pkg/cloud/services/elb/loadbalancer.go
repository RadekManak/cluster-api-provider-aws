/*
Copyright 2018 The Kubernetes Authors.

Licensed under the Apache License, Version 2.0 (the "License");
you may not use this file except in compliance with the License.
You may obtain a copy of the License at

	http://www.apache.org/licenses/LICENSE-2.0

Unless required by applicable law or agreed to in writing, software
distributed under the License is distributed on an "AS IS" BASIS,
WITHOUT WARRANTIES OR CONDITIONS OF ANY KIND, either express or implied.
See the License for the specific language governing permissions and
limitations under the License.
*/

package elb

import (
	"fmt"
	"strings"
	"time"

	"github.com/aws/aws-sdk-go/aws"
	"github.com/aws/aws-sdk-go/aws/arn"
	"github.com/aws/aws-sdk-go/aws/awserr"
	"github.com/aws/aws-sdk-go/service/ec2"
	"github.com/aws/aws-sdk-go/service/elb"
	rgapi "github.com/aws/aws-sdk-go/service/resourcegroupstaggingapi"
	"github.com/google/go-cmp/cmp"
	"github.com/pkg/errors"
	"k8s.io/apimachinery/pkg/util/sets"

	infrav1 "sigs.k8s.io/cluster-api-provider-aws/v2/api/v1beta2"
	"sigs.k8s.io/cluster-api-provider-aws/v2/pkg/cloud/awserrors"
	"sigs.k8s.io/cluster-api-provider-aws/v2/pkg/cloud/converters"
	"sigs.k8s.io/cluster-api-provider-aws/v2/pkg/cloud/scope"
	"sigs.k8s.io/cluster-api-provider-aws/v2/pkg/cloud/services/wait"
	"sigs.k8s.io/cluster-api-provider-aws/v2/pkg/hash"
	"sigs.k8s.io/cluster-api-provider-aws/v2/pkg/record"
	clusterv1 "sigs.k8s.io/cluster-api/api/v1beta1"
	"sigs.k8s.io/cluster-api/util/conditions"
)

// ResourceGroups are filtered by ARN identifier: https://docs.aws.amazon.com/general/latest/gr/aws-arns-and-namespaces.html#arns-syntax
// this is the identifier for classic ELBs: https://docs.aws.amazon.com/IAM/latest/UserGuide/list_elasticloadbalancing.html#elasticloadbalancing-resources-for-iam-policies
const elbResourceType = "elasticloadbalancing:loadbalancer"

// maxELBsDescribeTagsRequest is the maximum number of loadbalancers for the DescribeTags API call
// see: https://docs.aws.amazon.com/elasticloadbalancing/2012-06-01/APIReference/API_DescribeTags.html
const maxELBsDescribeTagsRequest = 20

// ReconcileLoadbalancers reconciles the load balancers for the given cluster.
func (s *Service) ReconcileLoadbalancers() error {
	s.scope.Debug("Reconciling load balancers")

	// Generate a default control plane load balancer name. The load balancer name cannot be
	// generated by the defaulting webhook, because it is derived from the cluster name, and that
	// name is undefined at defaulting time when generateName is used.
	name, err := ELBName(s.scope)
	if err != nil {
		return errors.Wrap(err, "failed to get control plane load balancer name")
	}

	// Get default api server spec.
	spec, err := s.getAPIServerClassicELBSpec(name)
	if err != nil {
		return err
	}

	apiELB, err := s.describeClassicELB(spec.Name)
	switch {
	case IsNotFound(err) && s.scope.ControlPlaneEndpoint().IsValid():
		// if elb is not found and owner cluster ControlPlaneEndpoint is already populated, then we should not recreate the elb.
		return errors.Wrapf(err, "no loadbalancer exists for the AWSCluster %s, the cluster has become unrecoverable and should be deleted manually", s.scope.InfraClusterName())
	case IsNotFound(err):
		apiELB, err = s.createClassicELB(spec)
		if err != nil {
			return err
		}
		s.scope.Debug("Created new classic load balancer for apiserver", "api-server-elb-name", apiELB.Name)
	case err != nil:
		// Failed to describe the classic ELB
		return err
	}

	if apiELB.IsManaged(s.scope.Name()) {
		if !cmp.Equal(spec.Attributes, apiELB.Attributes) {
			err := s.configureAttributes(apiELB.Name, spec.Attributes)
			if err != nil {
				return err
			}
		}

		if err := s.reconcileELBTags(apiELB, spec.Tags); err != nil {
			return errors.Wrapf(err, "failed to reconcile tags for apiserver load balancer %q", apiELB.Name)
		}

		// Reconcile the subnets and availability zones from the spec
		// and the ones currently attached to the load balancer.
		if len(apiELB.SubnetIDs) != len(spec.SubnetIDs) {
			_, err := s.ELBClient.AttachLoadBalancerToSubnets(&elb.AttachLoadBalancerToSubnetsInput{
				LoadBalancerName: &apiELB.Name,
				Subnets:          aws.StringSlice(spec.SubnetIDs),
			})
			if err != nil {
				return errors.Wrapf(err, "failed to attach apiserver load balancer %q to subnets", apiELB.Name)
			}
		}

		// Reconcile the security groups from the spec and the ones currently attached to the load balancer
		if !sets.NewString(apiELB.SecurityGroupIDs...).Equal(sets.NewString(spec.SecurityGroupIDs...)) {
			_, err := s.ELBClient.ApplySecurityGroupsToLoadBalancer(&elb.ApplySecurityGroupsToLoadBalancerInput{
				LoadBalancerName: &apiELB.Name,
				SecurityGroups:   aws.StringSlice(spec.SecurityGroupIDs),
			})
			if err != nil {
				return errors.Wrapf(err, "failed to apply security groups to load balancer %q", apiELB.Name)
			}
		}
	} else {
		s.scope.Trace("Unmanaged control plane load balancer, skipping load balancer configuration", "api-server-elb", apiELB)
	}

	if len(apiELB.AvailabilityZones) != len(spec.AvailabilityZones) {
		apiELB.AvailabilityZones = spec.AvailabilityZones
	}

	// TODO(vincepri): check if anything has changed and reconcile as necessary.
	apiELB.DeepCopyInto(&s.scope.Network().APIServerELB)
	s.scope.Trace("Control plane load balancer", "api-server-elb", apiELB)

	s.scope.Debug("Reconcile load balancers completed successfully")
	return nil
}

func (s *Service) deleteAPIServerELB() error {
	s.scope.Debug("Deleting control plane load balancer")

	elbName, err := ELBName(s.scope)
	if err != nil {
		return errors.Wrap(err, "failed to get control plane load balancer name")
	}

	conditions.MarkFalse(s.scope.InfraCluster(), infrav1.LoadBalancerReadyCondition, clusterv1.DeletingReason, clusterv1.ConditionSeverityInfo, "")
	if err := s.scope.PatchObject(); err != nil {
		return err
	}

	apiELB, err := s.describeClassicELB(elbName)
	if IsNotFound(err) {
		s.scope.Debug("Control plane load balancer not found, skipping deletion")
		conditions.MarkFalse(s.scope.InfraCluster(), infrav1.LoadBalancerReadyCondition, clusterv1.DeletedReason, clusterv1.ConditionSeverityInfo, "")
		return nil
	}
	if err != nil {
		return err
	}

	if apiELB.IsUnmanaged(s.scope.Name()) {
		s.scope.Debug("Found unmanaged classic load balancer for apiserver, skipping deletion", "api-server-elb-name", apiELB.Name)
		conditions.MarkFalse(s.scope.InfraCluster(), infrav1.LoadBalancerReadyCondition, clusterv1.DeletedReason, clusterv1.ConditionSeverityInfo, "")
		return nil
	}

	s.scope.Debug("deleting load balancer", "name", elbName)
	if err := s.deleteClassicELB(elbName); err != nil {
		conditions.MarkFalse(s.scope.InfraCluster(), infrav1.LoadBalancerReadyCondition, "DeletingFailed", clusterv1.ConditionSeverityWarning, err.Error())
		return err
	}

	if err := wait.WaitForWithRetryable(wait.NewBackoff(), func() (done bool, err error) {
		_, err = s.describeClassicELB(elbName)
		done = IsNotFound(err)
		return done, nil
	}); err != nil {
		return errors.Wrapf(err, "failed to wait for %q load balancer deletion", s.scope.Name())
	}

	conditions.MarkFalse(s.scope.InfraCluster(), infrav1.LoadBalancerReadyCondition, clusterv1.DeletedReason, clusterv1.ConditionSeverityInfo, "")
	s.scope.Info("Deleted control plane load balancer", "name", elbName)
	return nil
}

// deleteAWSCloudProviderELBs deletes ELBs owned by the AWS Cloud Provider. For every
// LoadBalancer-type Service on the cluster, there is one ELB. If the Service is deleted before the
// cluster is deleted, its ELB is deleted; the ELBs found in this function will typically be for
// Services that were not deleted before the cluster was deleted.
func (s *Service) deleteAWSCloudProviderELBs() error {
	s.scope.Debug("Deleting AWS cloud provider load balancers (created for LoadBalancer-type Services)")

	elbs, err := s.listAWSCloudProviderOwnedELBs()
	if err != nil {
		return err
	}

	for _, elb := range elbs {
		s.scope.Debug("Deleting AWS cloud provider load balancer", "arn", elb)
		if err := s.deleteClassicELB(elb); err != nil {
			return err
		}
	}

	if err := wait.WaitForWithRetryable(wait.NewBackoff(), func() (done bool, err error) {
		elbs, err := s.listAWSCloudProviderOwnedELBs()
		if err != nil {
			return false, err
		}
		done = len(elbs) == 0
		return done, nil
	}); err != nil {
		return errors.Wrapf(err, "failed to wait for %q load balancer deletions", s.scope.Name())
	}

	return nil
}

// DeleteLoadbalancers deletes the load balancers for the given cluster.
func (s *Service) DeleteLoadbalancers() error {
	s.scope.Debug("Deleting load balancers")

	if err := s.deleteAPIServerELB(); err != nil {
		return errors.Wrap(err, "failed to delete control plane load balancer")
	}

	if err := s.deleteAWSCloudProviderELBs(); err != nil {
		return errors.Wrap(err, "failed to delete AWS cloud provider load balancer(s)")
	}

	return nil
}

// IsInstanceRegisteredWithAPIServerELB returns true if the instance is already registered with the APIServer ELB.
func (s *Service) IsInstanceRegisteredWithAPIServerELB(i *infrav1.Instance) (bool, error) {
	name, err := ELBName(s.scope)
	if err != nil {
		return false, errors.Wrap(err, "failed to get control plane load balancer name")
	}

	input := &elb.DescribeLoadBalancersInput{
		LoadBalancerNames: []*string{aws.String(name)},
	}

	output, err := s.ELBClient.DescribeLoadBalancers(input)
	if err != nil {
		return false, errors.Wrapf(err, "error describing ELB %q", name)
	}
	if len(output.LoadBalancerDescriptions) != 1 {
		return false, errors.Errorf("expected 1 ELB description for %q, got %d", name, len(output.LoadBalancerDescriptions))
	}

	for _, registeredInstance := range output.LoadBalancerDescriptions[0].Instances {
		if aws.StringValue(registeredInstance.InstanceId) == i.ID {
			return true, nil
		}
	}

	return false, nil
}

// RegisterInstanceWithAPIServerELB registers an instance with a classic ELB.
func (s *Service) RegisterInstanceWithAPIServerELB(i *infrav1.Instance) error {
	name, err := ELBName(s.scope)
	if err != nil {
		return errors.Wrap(err, "failed to get control plane load balancer name")
	}
	out, err := s.describeClassicELB(name)
	if err != nil {
		return err
	}

	// Validate that the subnets associated with the load balancer has the instance AZ.
	subnet := s.scope.Subnets().FindByID(i.SubnetID)
	if subnet == nil {
		return errors.Errorf("failed to attach load balancer subnets, could not find subnet %q description in AWSCluster", i.SubnetID)
	}
	instanceAZ := subnet.AvailabilityZone

	var subnets infrav1.Subnets
	if s.scope.ControlPlaneLoadBalancer() != nil && len(s.scope.ControlPlaneLoadBalancer().Subnets) > 0 {
		subnets, err = s.getControlPlaneLoadBalancerSubnets()
		if err != nil {
			return err
		}
	} else {
		subnets = s.scope.Subnets()
	}

	found := false
	for _, subnetID := range out.SubnetIDs {
		if subnet := subnets.FindByID(subnetID); subnet != nil && instanceAZ == subnet.AvailabilityZone {
			found = true
			break
		}
	}
	if !found {
		return errors.Errorf("failed to register instance with APIServer ELB %q: instance is in availability zone %q, no public subnets attached to the ELB in the same zone", name, instanceAZ)
	}

	input := &elb.RegisterInstancesWithLoadBalancerInput{
		Instances:        []*elb.Instance{{InstanceId: aws.String(i.ID)}},
		LoadBalancerName: aws.String(name),
	}

	_, err = s.ELBClient.RegisterInstancesWithLoadBalancer(input)
	return err
}

// getControlPlaneLoadBalancerSubnets retrieves ControlPlaneLoadBalancer subnets information.
func (s *Service) getControlPlaneLoadBalancerSubnets() (infrav1.Subnets, error) {
	var subnets infrav1.Subnets

	input := &ec2.DescribeSubnetsInput{
		SubnetIds: aws.StringSlice(s.scope.ControlPlaneLoadBalancer().Subnets),
	}
	res, err := s.EC2Client.DescribeSubnets(input)
	if err != nil {
		return nil, err
	}

	for _, sn := range res.Subnets {
		lbSn := infrav1.SubnetSpec{
			AvailabilityZone: *sn.AvailabilityZone,
			ID:               *sn.SubnetId,
		}
		subnets = append(subnets, lbSn)
	}

	return subnets, nil
}

// DeregisterInstanceFromAPIServerELB de-registers an instance from a classic ELB.
func (s *Service) DeregisterInstanceFromAPIServerELB(i *infrav1.Instance) error {
	name, err := ELBName(s.scope)
	if err != nil {
		return errors.Wrap(err, "failed to get control plane load balancer name")
	}

	input := &elb.DeregisterInstancesFromLoadBalancerInput{
		Instances:        []*elb.Instance{{InstanceId: aws.String(i.ID)}},
		LoadBalancerName: aws.String(name),
	}

	_, err = s.ELBClient.DeregisterInstancesFromLoadBalancer(input)
	if err != nil {
		if aerr, ok := err.(awserr.Error); ok {
			switch aerr.Code() {
			case elb.ErrCodeAccessPointNotFoundException, elb.ErrCodeInvalidEndPointException:
				// Ignoring LoadBalancerNotFound and InvalidInstance when deregistering
				return nil
			default:
				return err
			}
		}
	}
	return err
}

// ELBName returns the user-defined API Server ELB name, or a generated default if the user has not defined the ELB
// name.
func ELBName(s scope.ELBScope) (string, error) {
	if userDefinedName := s.ControlPlaneLoadBalancerName(); userDefinedName != nil {
		return *userDefinedName, nil
	}
	name, err := GenerateELBName(s.Name())
	if err != nil {
		return "", fmt.Errorf("failed to generate name: %w", err)
	}
	return name, nil
}

// GenerateELBName generates a formatted ELB name via either
// concatenating the cluster name to the "-apiserver" suffix
// or computing a hash for clusters with names above 32 characters.
//
// WARNING If this function's output is changed, a controller using the
// new function will fail to generate the load balancer of an existing
// cluster whose load balancer name was generated using the old
// function.
func GenerateELBName(clusterName string) (string, error) {
	standardELBName := generateStandardELBName(clusterName)
	if len(standardELBName) <= 32 {
		return standardELBName, nil
	}

	elbName, err := generateHashedELBName(clusterName)
	if err != nil {
		return "", err
	}

	return elbName, nil
}

// generateStandardELBName generates a formatted ELB name based on cluster
// and ELB name.
func generateStandardELBName(clusterName string) string {
	elbCompatibleClusterName := strings.ReplaceAll(clusterName, ".", "-")
	return fmt.Sprintf("%s-%s", elbCompatibleClusterName, infrav1.APIServerRoleTagValue)
}

// generateHashedELBName generates a 32-character hashed name based on cluster
// and ELB name.
func generateHashedELBName(clusterName string) (string, error) {
	// hashSize = 32 - length of "k8s" - length of "-" = 28
	shortName, err := hash.Base36TruncatedHash(clusterName, 28)
	if err != nil {
		return "", errors.Wrap(err, "unable to create ELB name")
	}

	return fmt.Sprintf("%s-%s", shortName, "k8s"), nil
}

func (s *Service) getAPIServerClassicELBSpec(elbName string) (*infrav1.ClassicELB, error) {
	securityGroupIDs := []string{}
	controlPlaneLoadBalancer := s.scope.ControlPlaneLoadBalancer()
	if controlPlaneLoadBalancer != nil && len(controlPlaneLoadBalancer.AdditionalSecurityGroups) != 0 {
		securityGroupIDs = append(securityGroupIDs, controlPlaneLoadBalancer.AdditionalSecurityGroups...)
	}
	securityGroupIDs = append(securityGroupIDs, s.scope.SecurityGroups()[infrav1.SecurityGroupAPIServerLB].ID)

	res := &infrav1.ClassicELB{
		Name:   elbName,
		Scheme: s.scope.ControlPlaneLoadBalancerScheme(),
		Listeners: []infrav1.ClassicELBListener{
			{
				Protocol:         infrav1.ClassicELBProtocolTCP,
				Port:             int64(s.scope.APIServerPort()),
				InstanceProtocol: infrav1.ClassicELBProtocolTCP,
				InstancePort:     6443,
			},
		},
		HealthCheck: &infrav1.ClassicELBHealthCheck{
<<<<<<< HEAD
			Target:             fmt.Sprintf("%v:%d", s.getHealthCheckELBProtocol(), 6443),
=======
			Target:             s.getHealthCheckTarget(),
>>>>>>> 2475f2f6
			Interval:           10 * time.Second,
			Timeout:            5 * time.Second,
			HealthyThreshold:   5,
			UnhealthyThreshold: 3,
		},
		SecurityGroupIDs: securityGroupIDs,
		Attributes: infrav1.ClassicELBAttributes{
			IdleTimeout: 10 * time.Minute,
		},
	}

	if s.scope.ControlPlaneLoadBalancer() != nil {
		res.Attributes.CrossZoneLoadBalancing = s.scope.ControlPlaneLoadBalancer().CrossZoneLoadBalancing
	}

	res.Tags = infrav1.Build(infrav1.BuildParams{
		ClusterName: s.scope.Name(),
		Lifecycle:   infrav1.ResourceLifecycleOwned,
		Name:        aws.String(elbName),
		Role:        aws.String(infrav1.APIServerRoleTagValue),
		Additional:  s.scope.AdditionalTags(),
	})

	// If subnet IDs have been specified for this load balancer
	if s.scope.ControlPlaneLoadBalancer() != nil && len(s.scope.ControlPlaneLoadBalancer().Subnets) > 0 {
		// This set of subnets may not match the subnets specified on the Cluster, so we may not have already discovered them
		// We need to call out to AWS to describe them just in case
		input := &ec2.DescribeSubnetsInput{
			SubnetIds: aws.StringSlice(s.scope.ControlPlaneLoadBalancer().Subnets),
		}
		out, err := s.EC2Client.DescribeSubnets(input)
		if err != nil {
			return nil, err
		}
		for _, sn := range out.Subnets {
			res.AvailabilityZones = append(res.AvailabilityZones, *sn.AvailabilityZone)
			res.SubnetIDs = append(res.SubnetIDs, *sn.SubnetId)
		}
	} else {
		// The load balancer APIs require us to only attach one subnet for each AZ.
		subnets := s.scope.Subnets().FilterPrivate()

		if s.scope.ControlPlaneLoadBalancerScheme() == infrav1.ClassicELBSchemeInternetFacing {
			subnets = s.scope.Subnets().FilterPublic()
		}

	subnetLoop:
		for _, sn := range subnets {
			for _, az := range res.AvailabilityZones {
				if sn.AvailabilityZone == az {
					// If we already attached another subnet in the same AZ, there is no need to
					// add this subnet to the list of the ELB's subnets.
					continue subnetLoop
				}
			}
			res.AvailabilityZones = append(res.AvailabilityZones, sn.AvailabilityZone)
			res.SubnetIDs = append(res.SubnetIDs, sn.ID)
		}
	}

	return res, nil
}

func (s *Service) createClassicELB(spec *infrav1.ClassicELB) (*infrav1.ClassicELB, error) {
	input := &elb.CreateLoadBalancerInput{
		LoadBalancerName: aws.String(spec.Name),
		Subnets:          aws.StringSlice(spec.SubnetIDs),
		SecurityGroups:   aws.StringSlice(spec.SecurityGroupIDs),
		Scheme:           aws.String(string(spec.Scheme)),
		Tags:             converters.MapToELBTags(spec.Tags),
	}

	for _, ln := range spec.Listeners {
		input.Listeners = append(input.Listeners, &elb.Listener{
			Protocol:         aws.String(string(ln.Protocol)),
			LoadBalancerPort: aws.Int64(ln.Port),
			InstanceProtocol: aws.String(string(ln.InstanceProtocol)),
			InstancePort:     aws.Int64(ln.InstancePort),
		})
	}

	out, err := s.ELBClient.CreateLoadBalancer(input)
	if err != nil {
		return nil, errors.Wrapf(err, "failed to create classic load balancer: %v", spec)
	}

	if spec.HealthCheck != nil {
		if err := wait.WaitForWithRetryable(wait.NewBackoff(), func() (bool, error) {
			if _, err := s.ELBClient.ConfigureHealthCheck(&elb.ConfigureHealthCheckInput{
				LoadBalancerName: aws.String(spec.Name),
				HealthCheck: &elb.HealthCheck{
					Target:             aws.String(spec.HealthCheck.Target),
					Interval:           aws.Int64(int64(spec.HealthCheck.Interval.Seconds())),
					Timeout:            aws.Int64(int64(spec.HealthCheck.Timeout.Seconds())),
					HealthyThreshold:   aws.Int64(spec.HealthCheck.HealthyThreshold),
					UnhealthyThreshold: aws.Int64(spec.HealthCheck.UnhealthyThreshold),
				},
			}); err != nil {
				return false, err
			}
			return true, nil
		}, awserrors.LoadBalancerNotFound); err != nil {
			return nil, errors.Wrapf(err, "failed to configure health check for classic load balancer: %v", spec)
		}
	}

	s.scope.Info("Created classic load balancer", "dns-name", *out.DNSName)

	res := spec.DeepCopy()
	res.DNSName = *out.DNSName
	return res, nil
}

func (s *Service) configureAttributes(name string, attributes infrav1.ClassicELBAttributes) error {
	attrs := &elb.ModifyLoadBalancerAttributesInput{
		LoadBalancerName: aws.String(name),
		LoadBalancerAttributes: &elb.LoadBalancerAttributes{
			CrossZoneLoadBalancing: &elb.CrossZoneLoadBalancing{
				Enabled: aws.Bool(attributes.CrossZoneLoadBalancing),
			},
		},
	}

	if attributes.IdleTimeout > 0 {
		attrs.LoadBalancerAttributes.ConnectionSettings = &elb.ConnectionSettings{
			IdleTimeout: aws.Int64(int64(attributes.IdleTimeout.Seconds())),
		}
	}

	if err := wait.WaitForWithRetryable(wait.NewBackoff(), func() (bool, error) {
		if _, err := s.ELBClient.ModifyLoadBalancerAttributes(attrs); err != nil {
			return false, err
		}
		return true, nil
	}, awserrors.LoadBalancerNotFound); err != nil {
		return errors.Wrapf(err, "failed to configure attributes for classic load balancer: %v", name)
	}

	return nil
}

func (s *Service) deleteClassicELB(name string) error {
	input := &elb.DeleteLoadBalancerInput{
		LoadBalancerName: aws.String(name),
	}

	if _, err := s.ELBClient.DeleteLoadBalancer(input); err != nil {
		return err
	}

	s.scope.Info("Deleted AWS cloud provider load balancers")
	return nil
}

func (s *Service) listByTag(tag string) ([]string, error) {
	input := rgapi.GetResourcesInput{
		ResourceTypeFilters: aws.StringSlice([]string{elbResourceType}),
		TagFilters: []*rgapi.TagFilter{
			{
				Key:    aws.String(tag),
				Values: aws.StringSlice([]string{string(infrav1.ResourceLifecycleOwned)}),
			},
		},
	}

	names := []string{}

	err := s.ResourceTaggingClient.GetResourcesPages(&input, func(r *rgapi.GetResourcesOutput, last bool) bool {
		for _, tagmapping := range r.ResourceTagMappingList {
			if tagmapping.ResourceARN != nil {
				parsedARN, err := arn.Parse(*tagmapping.ResourceARN)
				if err != nil {
					s.scope.Info("failed to parse ARN", "arn", *tagmapping.ResourceARN, "tag", tag)
					continue
				}
				if strings.Contains(parsedARN.Resource, "loadbalancer/net/") {
					s.scope.Info("ignoring nlb created by service, consider enabling garbage collection", "arn", *tagmapping.ResourceARN, "tag", tag)
					continue
				}
				if strings.Contains(parsedARN.Resource, "loadbalancer/app/") {
					s.scope.Info("ignoring alb created by service, consider enabling garbage collection", "arn", *tagmapping.ResourceARN, "tag", tag)
					continue
				}
				name := strings.ReplaceAll(parsedARN.Resource, "loadbalancer/", "")
				if name == "" {
					s.scope.Info("failed to parse ARN", "arn", *tagmapping.ResourceARN, "tag", tag)
					continue
				}
				names = append(names, name)
			}
		}
		return true
	})
	if err != nil {
		record.Eventf(s.scope.InfraCluster(), "FailedListELBsByTag", "Failed to list %s ELB by Tags: %v", s.scope.Name(), err)
		return nil, errors.Wrapf(err, "failed to list %s ELBs by tag group", s.scope.Name())
	}

	return names, nil
}

func (s *Service) filterByOwnedTag(tagKey string) ([]string, error) {
	var names []string
	err := s.ELBClient.DescribeLoadBalancersPages(&elb.DescribeLoadBalancersInput{}, func(r *elb.DescribeLoadBalancersOutput, last bool) bool {
		for _, lb := range r.LoadBalancerDescriptions {
			names = append(names, *lb.LoadBalancerName)
		}
		return true
	})
	if err != nil {
		return nil, err
	}

	if len(names) == 0 {
		return nil, nil
	}

	var ownedElbs []string
	lbChunks := chunkELBs(names)
	for _, chunk := range lbChunks {
		output, err := s.ELBClient.DescribeTags(&elb.DescribeTagsInput{LoadBalancerNames: aws.StringSlice(chunk)})
		if err != nil {
			return nil, err
		}
		for _, tagDesc := range output.TagDescriptions {
			for _, tag := range tagDesc.Tags {
				if *tag.Key == tagKey && *tag.Value == string(infrav1.ResourceLifecycleOwned) {
					ownedElbs = append(ownedElbs, *tagDesc.LoadBalancerName)
				}
			}
		}
	}

	return ownedElbs, nil
}

func (s *Service) listAWSCloudProviderOwnedELBs() ([]string, error) {
	// k8s.io/cluster/<name>, created by k/k cloud provider
	serviceTag := infrav1.ClusterAWSCloudProviderTagKey(s.scope.Name())
	arns, err := s.listByTag(serviceTag)
	if err != nil {
		// retry by listing all ELBs as listByTag will fail in air-gapped environments
		arns, err = s.filterByOwnedTag(serviceTag)
		if err != nil {
			return nil, err
		}
	}

	return arns, nil
}

func (s *Service) describeClassicELB(name string) (*infrav1.ClassicELB, error) {
	input := &elb.DescribeLoadBalancersInput{
		LoadBalancerNames: aws.StringSlice([]string{name}),
	}

	out, err := s.ELBClient.DescribeLoadBalancers(input)
	if err != nil {
		if aerr, ok := err.(awserr.Error); ok {
			switch aerr.Code() {
			case elb.ErrCodeAccessPointNotFoundException:
				return nil, NewNotFound(fmt.Sprintf("no classic load balancer found with name: %q", name))
			case elb.ErrCodeDependencyThrottleException:
				return nil, errors.Wrap(err, "too many requests made to the ELB service")
			default:
				return nil, errors.Wrap(err, "unexpected aws error")
			}
		} else {
			return nil, errors.Wrapf(err, "failed to describe classic load balancer: %s", name)
		}
	}

	if out != nil && len(out.LoadBalancerDescriptions) == 0 {
		return nil, NewNotFound(fmt.Sprintf("no classic load balancer found with name %q", name))
	}

	if s.scope.VPC().ID != "" && s.scope.VPC().ID != *out.LoadBalancerDescriptions[0].VPCId {
		return nil, errors.Errorf(
			"ELB names must be unique within a region: %q ELB already exists in this region in VPC %q",
			name, *out.LoadBalancerDescriptions[0].VPCId)
	}

	if s.scope.ControlPlaneLoadBalancer() != nil &&
		s.scope.ControlPlaneLoadBalancer().Scheme != nil &&
		string(*s.scope.ControlPlaneLoadBalancer().Scheme) != aws.StringValue(out.LoadBalancerDescriptions[0].Scheme) {
		return nil, errors.Errorf(
			"ELB names must be unique within a region: %q ELB already exists in this region with a different scheme %q",
			name, *out.LoadBalancerDescriptions[0].Scheme)
	}

	outAtt, err := s.ELBClient.DescribeLoadBalancerAttributes(&elb.DescribeLoadBalancerAttributesInput{
		LoadBalancerName: aws.String(name),
	})
	if err != nil {
		return nil, errors.Wrapf(err, "failed to describe classic load balancer %q attributes", name)
	}

	tags, err := s.describeClassicELBTags(name)
	if err != nil {
		return nil, errors.Wrapf(err, "failed to describe classic load balancer tags")
	}

	return fromSDKTypeToClassicELB(out.LoadBalancerDescriptions[0], outAtt.LoadBalancerAttributes, tags), nil
}

func (s *Service) describeClassicELBTags(name string) ([]*elb.Tag, error) {
	output, err := s.ELBClient.DescribeTags(&elb.DescribeTagsInput{
		LoadBalancerNames: []*string{aws.String(name)},
	})
	if err != nil {
		return nil, err
	}

	if len(output.TagDescriptions) == 0 {
		return nil, errors.Errorf("no tag information returned for load balancer %q", name)
	}

	return output.TagDescriptions[0].Tags, nil
}

func (s *Service) reconcileELBTags(lb *infrav1.ClassicELB, desiredTags map[string]string) error {
	addTagsInput := &elb.AddTagsInput{
		LoadBalancerNames: []*string{aws.String(lb.Name)},
	}

	removeTagsInput := &elb.RemoveTagsInput{
		LoadBalancerNames: []*string{aws.String(lb.Name)},
	}

	currentTags := infrav1.Tags(lb.Tags)

	for k, v := range desiredTags {
		if val, ok := currentTags[k]; !ok || val != v {
			s.scope.Trace("adding tag to load balancer", "elb-name", lb.Name, "key", k, "value", v)
			addTagsInput.Tags = append(addTagsInput.Tags, &elb.Tag{Key: aws.String(k), Value: aws.String(v)})
		}
	}

	for k := range currentTags {
		if _, ok := desiredTags[k]; !ok {
			s.scope.Trace("removing tag from load balancer", "elb-name", lb.Name, "key", k)
			removeTagsInput.Tags = append(removeTagsInput.Tags, &elb.TagKeyOnly{Key: aws.String(k)})
		}
	}

	if len(addTagsInput.Tags) > 0 {
		if _, err := s.ELBClient.AddTags(addTagsInput); err != nil {
			return err
		}
	}

	if len(removeTagsInput.Tags) > 0 {
		if _, err := s.ELBClient.RemoveTags(removeTagsInput); err != nil {
			return err
		}
	}

	return nil
}

<<<<<<< HEAD
func (s *Service) getHealthCheckELBProtocol() *infrav1.ClassicELBProtocol {
=======
func (s *Service) reconcileV2LBTags(lb *infrav1.LoadBalancer, desiredTags map[string]string) error {
	addTagsInput := &elbv2.AddTagsInput{
		ResourceArns: []*string{aws.String(lb.ARN)},
	}

	removeTagsInput := &elbv2.RemoveTagsInput{
		ResourceArns: []*string{aws.String(lb.ARN)},
	}

	currentTags := infrav1.Tags(lb.Tags)

	for k, v := range desiredTags {
		if val, ok := currentTags[k]; !ok || val != v {
			s.scope.Trace("adding tag to load balancer", "elb-name", lb.Name, "key", k, "value", v)
			addTagsInput.Tags = append(addTagsInput.Tags, &elbv2.Tag{Key: aws.String(k), Value: aws.String(v)})
		}
	}

	for k := range currentTags {
		if _, ok := desiredTags[k]; !ok {
			s.scope.Trace("removing tag from load balancer", "elb-name", lb.Name, "key", k)
			removeTagsInput.TagKeys = append(removeTagsInput.TagKeys, aws.String(k))
		}
	}

	if len(addTagsInput.Tags) > 0 {
		if _, err := s.ELBV2Client.AddTags(addTagsInput); err != nil {
			return err
		}
	}

	if len(removeTagsInput.TagKeys) > 0 {
		if _, err := s.ELBV2Client.RemoveTags(removeTagsInput); err != nil {
			return err
		}
	}

	return nil
}

func (s *Service) getHealthCheckTarget() string {
>>>>>>> 2475f2f6
	controlPlaneELB := s.scope.ControlPlaneLoadBalancer()
	protocol := &infrav1.ELBProtocolSSL
	if controlPlaneELB != nil && controlPlaneELB.HealthCheckProtocol != nil {
		protocol = controlPlaneELB.HealthCheckProtocol
		if protocol.String() == infrav1.ELBProtocolHTTP.String() || protocol.String() == infrav1.ELBProtocolHTTPS.String() {
			return fmt.Sprintf("%v:%d/readyz", protocol, infrav1.DefaultAPIServerPort)
		}
	}
<<<<<<< HEAD
	return &infrav1.ClassicELBProtocolSSL
=======
	return fmt.Sprintf("%v:%d", protocol, infrav1.DefaultAPIServerPort)
>>>>>>> 2475f2f6
}

func fromSDKTypeToClassicELB(v *elb.LoadBalancerDescription, attrs *elb.LoadBalancerAttributes, tags []*elb.Tag) *infrav1.ClassicELB {
	res := &infrav1.ClassicELB{
		Name:             aws.StringValue(v.LoadBalancerName),
		Scheme:           infrav1.ClassicELBScheme(*v.Scheme),
		SubnetIDs:        aws.StringValueSlice(v.Subnets),
		SecurityGroupIDs: aws.StringValueSlice(v.SecurityGroups),
		DNSName:          aws.StringValue(v.DNSName),
		Tags:             converters.ELBTagsToMap(tags),
	}

	if attrs.ConnectionSettings != nil && attrs.ConnectionSettings.IdleTimeout != nil {
		res.Attributes.IdleTimeout = time.Duration(*attrs.ConnectionSettings.IdleTimeout) * time.Second
	}

	res.Attributes.CrossZoneLoadBalancing = aws.BoolValue(attrs.CrossZoneLoadBalancing.Enabled)

	return res
}

// chunkELBs is similar to chunkResources in package pkg/cloud/services/gc.
func chunkELBs(names []string) [][]string {
	var chunked [][]string
	for i := 0; i < len(names); i += maxELBsDescribeTagsRequest {
		end := i + maxELBsDescribeTagsRequest
		if end > len(names) {
			end = len(names)
		}
		chunked = append(chunked, names[i:end])
	}
	return chunked
}<|MERGE_RESOLUTION|>--- conflicted
+++ resolved
@@ -26,6 +26,7 @@
 	"github.com/aws/aws-sdk-go/aws/awserr"
 	"github.com/aws/aws-sdk-go/service/ec2"
 	"github.com/aws/aws-sdk-go/service/elb"
+	"github.com/aws/aws-sdk-go/service/elbv2"
 	rgapi "github.com/aws/aws-sdk-go/service/resourcegroupstaggingapi"
 	"github.com/google/go-cmp/cmp"
 	"github.com/pkg/errors"
@@ -54,6 +55,341 @@
 func (s *Service) ReconcileLoadbalancers() error {
 	s.scope.Debug("Reconciling load balancers")
 
+	// do a switch and reconcile different load-balancer types
+	switch s.scope.ControlPlaneLoadBalancer().LoadBalancerType {
+	case infrav1.LoadBalancerTypeClassic:
+		return s.reconcileClassicLoadBalancer()
+	case infrav1.LoadBalancerTypeNLB, infrav1.LoadBalancerTypeALB, infrav1.LoadBalancerTypeELB:
+		return s.reconcileV2LB()
+	default:
+		return fmt.Errorf("unknown or unsupported load balancer type: %s", s.scope.ControlPlaneLoadBalancer().LoadBalancerType)
+	}
+}
+
+// reconcileV2LB creates a load balancer. It also takes care of generating unique names across
+// namespaces by appending the namespace to the name.
+func (s *Service) reconcileV2LB() error {
+	name, err := LBName(s.scope)
+	if err != nil {
+		return errors.Wrap(err, "failed to get control plane load balancer name")
+	}
+
+	// Get default api server spec.
+	spec, err := s.getAPIServerLBSpec(name)
+	if err != nil {
+		return err
+	}
+	lb, err := s.describeLB(name)
+	switch {
+	case IsNotFound(err) && s.scope.ControlPlaneEndpoint().IsValid():
+		// if elb is not found and owner cluster ControlPlaneEndpoint is already populated, then we should not recreate the elb.
+		return errors.Wrapf(err, "no loadbalancer exists for the AWSCluster %s, the cluster has become unrecoverable and should be deleted manually", s.scope.InfraClusterName())
+	case IsNotFound(err):
+		lb, err = s.createLB(spec)
+		if err != nil {
+			s.scope.Error(err, "failed to create LB")
+			return err
+		}
+
+		s.scope.Debug("Created new network load balancer for apiserver", "api-server-lb-name", lb.Name)
+	case err != nil:
+		// Failed to describe the classic ELB
+		return err
+	}
+
+	// set up the type for later processing
+	lb.LoadBalancerType = s.scope.ControlPlaneLoadBalancer().LoadBalancerType
+	if lb.IsManaged(s.scope.Name()) {
+		if !cmp.Equal(spec.ELBAttributes, lb.ELBAttributes) {
+			if err := s.configureLBAttributes(lb.ARN, spec.ELBAttributes); err != nil {
+				return err
+			}
+		}
+
+		if err := s.reconcileV2LBTags(lb, spec.Tags); err != nil {
+			return errors.Wrapf(err, "failed to reconcile tags for apiserver load balancer %q", lb.Name)
+		}
+
+		// Reconcile the subnets and availability zones from the spec
+		// and the ones currently attached to the load balancer.
+		if len(lb.SubnetIDs) != len(spec.SubnetIDs) {
+			_, err := s.ELBV2Client.SetSubnets(&elbv2.SetSubnetsInput{
+				LoadBalancerArn: &lb.ARN,
+				Subnets:         aws.StringSlice(spec.SubnetIDs),
+			})
+			if err != nil {
+				return errors.Wrapf(err, "failed to set subnets for apiserver load balancer '%s'", lb.Name)
+			}
+		}
+		if len(lb.AvailabilityZones) != len(spec.AvailabilityZones) {
+			lb.AvailabilityZones = spec.AvailabilityZones
+		}
+
+		// Reconcile the security groups from the spec and the ones currently attached to the load balancer
+		if s.scope.ControlPlaneLoadBalancer().LoadBalancerType != infrav1.LoadBalancerTypeNLB && !sets.NewString(lb.SecurityGroupIDs...).Equal(sets.NewString(spec.SecurityGroupIDs...)) {
+			_, err := s.ELBV2Client.SetSecurityGroups(&elbv2.SetSecurityGroupsInput{
+				LoadBalancerArn: &lb.ARN,
+				SecurityGroups:  aws.StringSlice(spec.SecurityGroupIDs),
+			})
+			if err != nil {
+				return errors.Wrapf(err, "failed to apply security groups to load balancer %q", lb.Name)
+			}
+		}
+	} else {
+		s.scope.Trace("Unmanaged control plane load balancer, skipping load balancer configuration", "api-server-elb", lb)
+	}
+	lb.DeepCopyInto(&s.scope.Network().APIServerELB)
+	return nil
+}
+
+func (s *Service) getAPIServerLBSpec(elbName string) (*infrav1.LoadBalancer, error) {
+	var securityGroupIDs []string
+	controlPlaneLoadBalancer := s.scope.ControlPlaneLoadBalancer()
+	if controlPlaneLoadBalancer != nil && controlPlaneLoadBalancer.LoadBalancerType != infrav1.LoadBalancerTypeNLB {
+		securityGroupIDs = append(securityGroupIDs, controlPlaneLoadBalancer.AdditionalSecurityGroups...)
+		securityGroupIDs = append(securityGroupIDs, s.scope.SecurityGroups()[infrav1.SecurityGroupAPIServerLB].ID)
+	}
+
+	res := &infrav1.LoadBalancer{
+		Name:          elbName,
+		Scheme:        s.scope.ControlPlaneLoadBalancerScheme(),
+		ELBAttributes: make(map[string]*string),
+		ELBListeners: []infrav1.Listener{
+			{
+				Protocol: infrav1.ELBProtocolTCP,
+				Port:     infrav1.DefaultAPIServerPort,
+				TargetGroup: infrav1.TargetGroupSpec{
+					Name:     fmt.Sprintf("apiserver-target-%d", time.Now().Unix()),
+					Port:     infrav1.DefaultAPIServerPort,
+					Protocol: infrav1.ELBProtocolTCP,
+					VpcID:    s.scope.VPC().ID,
+					HealthCheck: &infrav1.TargetGroupHealthCheck{
+						Protocol: aws.String(string(infrav1.ELBProtocolTCP)),
+						Port:     aws.String(infrav1.DefaultAPIServerPortString),
+					},
+				},
+			},
+		},
+		SecurityGroupIDs: securityGroupIDs,
+	}
+
+	if s.scope.ControlPlaneLoadBalancer() != nil && s.scope.ControlPlaneLoadBalancer().LoadBalancerType != infrav1.LoadBalancerTypeNLB {
+		res.ELBAttributes[infrav1.LoadBalancerAttributeIdleTimeTimeoutSeconds] = aws.String(infrav1.LoadBalancerAttributeIdleTimeDefaultTimeoutSecondsInSeconds)
+	}
+
+	if s.scope.ControlPlaneLoadBalancer() != nil {
+		res.ELBAttributes[infrav1.LoadBalancerAttributeEnableLoadBalancingCrossZone] = aws.String(fmt.Sprintf("%t", s.scope.ControlPlaneLoadBalancer().CrossZoneLoadBalancing))
+	}
+
+	res.Tags = infrav1.Build(infrav1.BuildParams{
+		ClusterName: s.scope.Name(),
+		Lifecycle:   infrav1.ResourceLifecycleOwned,
+		Name:        aws.String(elbName),
+		Role:        aws.String(infrav1.APIServerRoleTagValue),
+		Additional:  s.scope.AdditionalTags(),
+	})
+
+	// If subnet IDs have been specified for this load balancer
+	if s.scope.ControlPlaneLoadBalancer() != nil && len(s.scope.ControlPlaneLoadBalancer().Subnets) > 0 {
+		// This set of subnets may not match the subnets specified on the Cluster, so we may not have already discovered them
+		// We need to call out to AWS to describe them just in case
+		input := &ec2.DescribeSubnetsInput{
+			SubnetIds: aws.StringSlice(s.scope.ControlPlaneLoadBalancer().Subnets),
+		}
+		out, err := s.EC2Client.DescribeSubnets(input)
+		if err != nil {
+			return nil, err
+		}
+		for _, sn := range out.Subnets {
+			res.AvailabilityZones = append(res.AvailabilityZones, *sn.AvailabilityZone)
+			res.SubnetIDs = append(res.SubnetIDs, *sn.SubnetId)
+		}
+	} else {
+		// The load balancer APIs require us to only attach one subnet for each AZ.
+		subnets := s.scope.Subnets().FilterPrivate()
+
+		if s.scope.ControlPlaneLoadBalancerScheme() == infrav1.ELBSchemeInternetFacing {
+			subnets = s.scope.Subnets().FilterPublic()
+		}
+
+	subnetLoop:
+		for _, sn := range subnets {
+			for _, az := range res.AvailabilityZones {
+				if sn.AvailabilityZone == az {
+					// If we already attached another subnet in the same AZ, there is no need to
+					// add this subnet to the list of the ELB's subnets.
+					continue subnetLoop
+				}
+			}
+			res.AvailabilityZones = append(res.AvailabilityZones, sn.AvailabilityZone)
+			res.SubnetIDs = append(res.SubnetIDs, sn.ID)
+		}
+	}
+
+	return res, nil
+}
+
+func (s *Service) createLB(spec *infrav1.LoadBalancer) (*infrav1.LoadBalancer, error) {
+	var t *string
+	switch s.scope.ControlPlaneLoadBalancer().LoadBalancerType {
+	case infrav1.LoadBalancerTypeNLB:
+		t = aws.String(elbv2.LoadBalancerTypeEnumNetwork)
+	case infrav1.LoadBalancerTypeALB:
+		t = aws.String(elbv2.LoadBalancerTypeEnumApplication)
+	case infrav1.LoadBalancerTypeELB:
+		t = aws.String(elbv2.LoadBalancerTypeEnumGateway)
+	}
+	input := &elbv2.CreateLoadBalancerInput{
+		Name:    aws.String(spec.Name),
+		Subnets: aws.StringSlice(spec.SubnetIDs),
+		Tags:    converters.MapToV2Tags(spec.Tags),
+		Scheme:  aws.String(string(spec.Scheme)),
+		Type:    t,
+	}
+	if s.scope.ControlPlaneLoadBalancer().LoadBalancerType != infrav1.LoadBalancerTypeNLB {
+		input.SecurityGroups = aws.StringSlice(spec.SecurityGroupIDs)
+	}
+
+	if s.scope.VPC().IsIPv6Enabled() {
+		input.IpAddressType = aws.String("dualstack")
+	}
+
+	out, err := s.ELBV2Client.CreateLoadBalancer(input)
+	if err != nil {
+		return nil, errors.Wrapf(err, "failed to create load balancer: %v", spec)
+	}
+
+	if len(out.LoadBalancers) == 0 {
+		return nil, errors.New("no new network load balancer was created; the returned list is empty")
+	}
+
+	// TODO(Skarlso): Add options to set up SSL.
+	// https://github.com/kubernetes-sigs/cluster-api-provider-aws/issues/3899
+	for _, ln := range spec.ELBListeners {
+		// create the target group first
+		targetGroupInput := &elbv2.CreateTargetGroupInput{
+			Name:     aws.String(ln.TargetGroup.Name),
+			Port:     aws.Int64(ln.TargetGroup.Port),
+			Protocol: aws.String(ln.TargetGroup.Protocol.String()),
+			VpcId:    aws.String(ln.TargetGroup.VpcID),
+		}
+		if s.scope.VPC().IsIPv6Enabled() {
+			targetGroupInput.IpAddressType = aws.String("ipv6")
+		}
+		if ln.TargetGroup.HealthCheck != nil {
+			targetGroupInput.HealthCheckEnabled = aws.Bool(true)
+			targetGroupInput.HealthCheckProtocol = ln.TargetGroup.HealthCheck.Protocol
+			targetGroupInput.HealthCheckPort = ln.TargetGroup.HealthCheck.Port
+		}
+		s.scope.Debug("creating target group", "group", targetGroupInput, "listener", ln)
+		group, err := s.ELBV2Client.CreateTargetGroup(targetGroupInput)
+		if err != nil {
+			return nil, errors.Wrapf(err, "failed to create target group for load balancer")
+		}
+		if len(group.TargetGroups) == 0 {
+			return nil, errors.New("no target group was created; the returned list is empty")
+		}
+
+		if !s.scope.ControlPlaneLoadBalancer().PreserveClientIP {
+			targetGroupAttributeInput := &elbv2.ModifyTargetGroupAttributesInput{
+				TargetGroupArn: group.TargetGroups[0].TargetGroupArn,
+				Attributes: []*elbv2.TargetGroupAttribute{
+					{
+						Key:   aws.String(infrav1.TargetGroupAttributeEnablePreserveClientIP),
+						Value: aws.String("false"),
+					},
+				},
+			}
+			if _, err := s.ELBV2Client.ModifyTargetGroupAttributes(targetGroupAttributeInput); err != nil {
+				return nil, errors.Wrapf(err, "failed to modify target group attribute")
+			}
+		}
+
+		listenerInput := &elbv2.CreateListenerInput{
+			DefaultActions: []*elbv2.Action{
+				{
+					TargetGroupArn: group.TargetGroups[0].TargetGroupArn,
+					Type:           aws.String(elbv2.ActionTypeEnumForward),
+				},
+			},
+			LoadBalancerArn: out.LoadBalancers[0].LoadBalancerArn,
+			Port:            aws.Int64(ln.Port),
+			Protocol:        aws.String(string(ln.Protocol)),
+			Tags:            converters.MapToV2Tags(spec.Tags),
+		}
+		// Create ClassicELBListeners
+		listener, err := s.ELBV2Client.CreateListener(listenerInput)
+		if err != nil {
+			return nil, errors.Wrap(err, "failed to create listener")
+		}
+		if len(listener.Listeners) == 0 {
+			return nil, errors.New("no listener was created; the returned list is empty")
+		}
+	}
+
+	s.scope.Info("Created network load balancer", "dns-name", *out.LoadBalancers[0].DNSName)
+
+	res := spec.DeepCopy()
+	s.scope.Debug("applying load balancer DNS to result", "dns", *out.LoadBalancers[0].DNSName)
+	res.DNSName = *out.LoadBalancers[0].DNSName
+	return res, nil
+}
+
+func (s *Service) describeLB(name string) (*infrav1.LoadBalancer, error) {
+	input := &elbv2.DescribeLoadBalancersInput{
+		Names: aws.StringSlice([]string{name}),
+	}
+
+	out, err := s.ELBV2Client.DescribeLoadBalancers(input)
+	if err != nil {
+		if aerr, ok := err.(awserr.Error); ok {
+			switch aerr.Code() {
+			case elb.ErrCodeAccessPointNotFoundException:
+				return nil, NewNotFound(fmt.Sprintf("no load balancer found with name: %q", name))
+			case elb.ErrCodeDependencyThrottleException:
+				return nil, errors.Wrap(err, "too many requests made to the ELB service")
+			default:
+				return nil, errors.Wrap(err, "unexpected aws error")
+			}
+		} else {
+			return nil, errors.Wrapf(err, "failed to describe load balancer: %s", name)
+		}
+	}
+
+	if out != nil && len(out.LoadBalancers) == 0 {
+		return nil, NewNotFound(fmt.Sprintf("no load balancer found with name %q", name))
+	}
+
+	if s.scope.VPC().ID != "" && s.scope.VPC().ID != *out.LoadBalancers[0].VpcId {
+		return nil, errors.Errorf(
+			"Load balancer names must be unique within a region: %q load balancer already exists in this region in VPC %q",
+			name, *out.LoadBalancers[0].VpcId)
+	}
+
+	if s.scope.ControlPlaneLoadBalancer() != nil &&
+		s.scope.ControlPlaneLoadBalancer().Scheme != nil &&
+		string(*s.scope.ControlPlaneLoadBalancer().Scheme) != aws.StringValue(out.LoadBalancers[0].Scheme) {
+		return nil, errors.Errorf(
+			"Load balancer names must be unique within a region: %q Load balancer already exists in this region with a different scheme %q",
+			name, *out.LoadBalancers[0].Scheme)
+	}
+
+	outAtt, err := s.ELBV2Client.DescribeLoadBalancerAttributes(&elbv2.DescribeLoadBalancerAttributesInput{
+		LoadBalancerArn: out.LoadBalancers[0].LoadBalancerArn,
+	})
+	if err != nil {
+		return nil, errors.Wrapf(err, "failed to describe load balancer %q attributes", name)
+	}
+
+	tags, err := s.describeLBTags(aws.StringValue(out.LoadBalancers[0].LoadBalancerArn))
+	if err != nil {
+		return nil, errors.Wrapf(err, "failed to describe load balancer tags")
+	}
+
+	return fromSDKTypeToLB(out.LoadBalancers[0], outAtt.Attributes, tags), nil
+}
+
+func (s *Service) reconcileClassicLoadBalancer() error {
 	// Generate a default control plane load balancer name. The load balancer name cannot be
 	// generated by the defaulting webhook, because it is derived from the cluster name, and that
 	// name is undefined at defaulting time when generateName is used.
@@ -85,8 +421,8 @@
 	}
 
 	if apiELB.IsManaged(s.scope.Name()) {
-		if !cmp.Equal(spec.Attributes, apiELB.Attributes) {
-			err := s.configureAttributes(apiELB.Name, spec.Attributes)
+		if !cmp.Equal(spec.ClassicElbAttributes, apiELB.ClassicElbAttributes) {
+			err := s.configureAttributes(apiELB.Name, spec.ClassicElbAttributes)
 			if err != nil {
 				return err
 			}
@@ -227,6 +563,52 @@
 		return errors.Wrap(err, "failed to delete AWS cloud provider load balancer(s)")
 	}
 
+	if err := s.deleteExistingNLBs(); err != nil {
+		return errors.Wrap(err, "failed to delete AWS cloud provider load balancer(s)")
+	}
+
+	return nil
+}
+
+func (s *Service) deleteExistingNLBs() error {
+	name, err := LBName(s.scope)
+	if err != nil {
+		return errors.Wrap(err, "failed to get control plane load balancer name")
+	}
+	conditions.MarkFalse(s.scope.InfraCluster(), infrav1.LoadBalancerReadyCondition, clusterv1.DeletingReason, clusterv1.ConditionSeverityInfo, "")
+	if err := s.scope.PatchObject(); err != nil {
+		return err
+	}
+
+	lb, err := s.describeLB(name)
+	if IsNotFound(err) {
+		return nil
+	}
+	if err != nil {
+		return err
+	}
+
+	if lb.IsUnmanaged(s.scope.Name()) {
+		s.scope.Debug("Found unmanaged load balancer for apiserver, skipping deletion", "api-server-elb-name", lb.Name)
+		return nil
+	}
+	s.scope.Debug("deleting load balancer", "name", name)
+	if err := s.deleteLB(lb.ARN); err != nil {
+		conditions.MarkFalse(s.scope.InfraCluster(), infrav1.LoadBalancerReadyCondition, "DeletingFailed", clusterv1.ConditionSeverityWarning, err.Error())
+		return err
+	}
+
+	if err := wait.WaitForWithRetryable(wait.NewBackoff(), func() (done bool, err error) {
+		_, err = s.describeLB(name)
+		done = IsNotFound(err)
+		return done, nil
+	}); err != nil {
+		return errors.Wrapf(err, "failed to wait for %q load balancer deletion", s.scope.Name())
+	}
+
+	conditions.MarkFalse(s.scope.InfraCluster(), infrav1.LoadBalancerReadyCondition, clusterv1.DeletedReason, clusterv1.ConditionSeverityInfo, "")
+	s.scope.Info("Deleted control plane load balancer", "name", name)
+
 	return nil
 }
 
@@ -256,6 +638,52 @@
 	}
 
 	return false, nil
+}
+
+// IsInstanceRegisteredWithAPIServerLB returns true if the instance is already registered with the APIServer LB.
+func (s *Service) IsInstanceRegisteredWithAPIServerLB(i *infrav1.Instance) (string, bool, error) {
+	name, err := LBName(s.scope)
+	if err != nil {
+		return "", false, errors.Wrap(err, "failed to get control plane load balancer name")
+	}
+
+	input := &elbv2.DescribeLoadBalancersInput{
+		Names: []*string{aws.String(name)},
+	}
+
+	output, err := s.ELBV2Client.DescribeLoadBalancers(input)
+	if err != nil {
+		return "", false, errors.Wrapf(err, "error describing ELB %q", name)
+	}
+	if len(output.LoadBalancers) != 1 {
+		return "", false, errors.Errorf("expected 1 ELB description for %q, got %d", name, len(output.LoadBalancers))
+	}
+
+	describeTargetGroupInput := &elbv2.DescribeTargetGroupsInput{
+		LoadBalancerArn: output.LoadBalancers[0].LoadBalancerArn,
+	}
+
+	targetGroups, err := s.ELBV2Client.DescribeTargetGroups(describeTargetGroupInput)
+	if err != nil {
+		return "", false, errors.Wrapf(err, "error describing ELB's target groups %q", name)
+	}
+
+	for _, tg := range targetGroups.TargetGroups {
+		healthInput := &elbv2.DescribeTargetHealthInput{
+			TargetGroupArn: tg.TargetGroupArn,
+		}
+		instanceHealth, err := s.ELBV2Client.DescribeTargetHealth(healthInput)
+		if err != nil {
+			return "", false, errors.Wrapf(err, "error describing ELB's target groups health %q", name)
+		}
+		for _, id := range instanceHealth.TargetHealthDescriptions {
+			if aws.StringValue(id.Target.Id) == i.ID {
+				return aws.StringValue(tg.TargetGroupArn), true, nil
+			}
+		}
+	}
+
+	return "", false, nil
 }
 
 // RegisterInstanceWithAPIServerELB registers an instance with a classic ELB.
@@ -304,6 +732,49 @@
 
 	_, err = s.ELBClient.RegisterInstancesWithLoadBalancer(input)
 	return err
+}
+
+// RegisterInstanceWithAPIServerLB registers an instance with a LB.
+func (s *Service) RegisterInstanceWithAPIServerLB(instance *infrav1.Instance) error {
+	name, err := LBName(s.scope)
+	if err != nil {
+		return errors.Wrap(err, "failed to get control plane load balancer name")
+	}
+	out, err := s.describeLB(name)
+	if err != nil {
+		return err
+	}
+	s.scope.Debug("found load balancer with name", "name", out.Name)
+	describeTargetGroupInput := &elbv2.DescribeTargetGroupsInput{
+		LoadBalancerArn: aws.String(out.ARN),
+	}
+
+	targetGroups, err := s.ELBV2Client.DescribeTargetGroups(describeTargetGroupInput)
+	if err != nil {
+		return errors.Wrapf(err, "error describing ELB's target groups %q", name)
+	}
+	if len(targetGroups.TargetGroups) == 0 {
+		return errors.New(fmt.Sprintf("no target groups found for load balancer with arn '%s'", out.ARN))
+	}
+	// Since TargetGroups and Listeners don't care, or are not aware, of subnets before registration, we ignore that check.
+	// Also, registering with AZ is not supported using the an InstanceID.
+	s.scope.Debug("found number of target groups", "target-groups", len(targetGroups.TargetGroups))
+	for _, tg := range targetGroups.TargetGroups {
+		input := &elbv2.RegisterTargetsInput{
+			TargetGroupArn: tg.TargetGroupArn,
+			Targets: []*elbv2.TargetDescription{
+				{
+					Id:   aws.String(instance.ID),
+					Port: aws.Int64(int64(s.scope.APIServerPort())),
+				},
+			},
+		}
+		if _, err = s.ELBV2Client.RegisterTargets(input); err != nil {
+			return fmt.Errorf("failed to register instance with target group '%s': %w", aws.StringValue(tg.TargetGroupName), err)
+		}
+	}
+
+	return nil
 }
 
 // getControlPlaneLoadBalancerSubnets retrieves ControlPlaneLoadBalancer subnets information.
@@ -356,6 +827,32 @@
 	return err
 }
 
+// DeregisterInstanceFromAPIServerLB de-registers an instance from a LB.
+func (s *Service) DeregisterInstanceFromAPIServerLB(targetGroupArn string, i *infrav1.Instance) error {
+	input := &elbv2.DeregisterTargetsInput{
+		TargetGroupArn: aws.String(targetGroupArn),
+		Targets: []*elbv2.TargetDescription{
+			{
+				Id: aws.String(i.ID),
+			},
+		},
+	}
+
+	_, err := s.ELBV2Client.DeregisterTargets(input)
+	if err != nil {
+		if aerr, ok := err.(awserr.Error); ok {
+			switch aerr.Code() {
+			case elb.ErrCodeAccessPointNotFoundException, elb.ErrCodeInvalidEndPointException:
+				// Ignoring LoadBalancerNotFound and InvalidInstance when deregistering
+				return nil
+			default:
+				return err
+			}
+		}
+	}
+	return err
+}
+
 // ELBName returns the user-defined API Server ELB name, or a generated default if the user has not defined the ELB
 // name.
 func ELBName(s scope.ELBScope) (string, error) {
@@ -363,6 +860,19 @@
 		return *userDefinedName, nil
 	}
 	name, err := GenerateELBName(s.Name())
+	if err != nil {
+		return "", fmt.Errorf("failed to generate name: %w", err)
+	}
+	return name, nil
+}
+
+// LBName returns the user-defined API Server ELB name, or a generated default if the user has not defined the ELB
+// name.
+func LBName(s scope.ELBScope) (string, error) {
+	if userDefinedName := s.ControlPlaneLoadBalancerName(); userDefinedName != nil {
+		return *userDefinedName, nil
+	}
+	name, err := GenerateELBName(fmt.Sprintf("%s-%s", s.Namespace(), s.Name()))
 	if err != nil {
 		return "", fmt.Errorf("failed to generate name: %w", err)
 	}
@@ -410,7 +920,7 @@
 	return fmt.Sprintf("%s-%s", shortName, "k8s"), nil
 }
 
-func (s *Service) getAPIServerClassicELBSpec(elbName string) (*infrav1.ClassicELB, error) {
+func (s *Service) getAPIServerClassicELBSpec(elbName string) (*infrav1.LoadBalancer, error) {
 	securityGroupIDs := []string{}
 	controlPlaneLoadBalancer := s.scope.ControlPlaneLoadBalancer()
 	if controlPlaneLoadBalancer != nil && len(controlPlaneLoadBalancer.AdditionalSecurityGroups) != 0 {
@@ -418,36 +928,32 @@
 	}
 	securityGroupIDs = append(securityGroupIDs, s.scope.SecurityGroups()[infrav1.SecurityGroupAPIServerLB].ID)
 
-	res := &infrav1.ClassicELB{
+	res := &infrav1.LoadBalancer{
 		Name:   elbName,
 		Scheme: s.scope.ControlPlaneLoadBalancerScheme(),
-		Listeners: []infrav1.ClassicELBListener{
+		ClassicELBListeners: []infrav1.ClassicELBListener{
 			{
-				Protocol:         infrav1.ClassicELBProtocolTCP,
+				Protocol:         infrav1.ELBProtocolTCP,
 				Port:             int64(s.scope.APIServerPort()),
-				InstanceProtocol: infrav1.ClassicELBProtocolTCP,
-				InstancePort:     6443,
+				InstanceProtocol: infrav1.ELBProtocolTCP,
+				InstancePort:     infrav1.DefaultAPIServerPort,
 			},
 		},
 		HealthCheck: &infrav1.ClassicELBHealthCheck{
-<<<<<<< HEAD
-			Target:             fmt.Sprintf("%v:%d", s.getHealthCheckELBProtocol(), 6443),
-=======
 			Target:             s.getHealthCheckTarget(),
->>>>>>> 2475f2f6
 			Interval:           10 * time.Second,
 			Timeout:            5 * time.Second,
 			HealthyThreshold:   5,
 			UnhealthyThreshold: 3,
 		},
 		SecurityGroupIDs: securityGroupIDs,
-		Attributes: infrav1.ClassicELBAttributes{
+		ClassicElbAttributes: infrav1.ClassicELBAttributes{
 			IdleTimeout: 10 * time.Minute,
 		},
 	}
 
 	if s.scope.ControlPlaneLoadBalancer() != nil {
-		res.Attributes.CrossZoneLoadBalancing = s.scope.ControlPlaneLoadBalancer().CrossZoneLoadBalancing
+		res.ClassicElbAttributes.CrossZoneLoadBalancing = s.scope.ControlPlaneLoadBalancer().CrossZoneLoadBalancing
 	}
 
 	res.Tags = infrav1.Build(infrav1.BuildParams{
@@ -477,7 +983,7 @@
 		// The load balancer APIs require us to only attach one subnet for each AZ.
 		subnets := s.scope.Subnets().FilterPrivate()
 
-		if s.scope.ControlPlaneLoadBalancerScheme() == infrav1.ClassicELBSchemeInternetFacing {
+		if s.scope.ControlPlaneLoadBalancerScheme() == infrav1.ELBSchemeInternetFacing {
 			subnets = s.scope.Subnets().FilterPublic()
 		}
 
@@ -498,7 +1004,7 @@
 	return res, nil
 }
 
-func (s *Service) createClassicELB(spec *infrav1.ClassicELB) (*infrav1.ClassicELB, error) {
+func (s *Service) createClassicELB(spec *infrav1.LoadBalancer) (*infrav1.LoadBalancer, error) {
 	input := &elb.CreateLoadBalancerInput{
 		LoadBalancerName: aws.String(spec.Name),
 		Subnets:          aws.StringSlice(spec.SubnetIDs),
@@ -507,7 +1013,7 @@
 		Tags:             converters.MapToELBTags(spec.Tags),
 	}
 
-	for _, ln := range spec.Listeners {
+	for _, ln := range spec.ClassicELBListeners {
 		input.Listeners = append(input.Listeners, &elb.Listener{
 			Protocol:         aws.String(string(ln.Protocol)),
 			LoadBalancerPort: aws.Int64(ln.Port),
@@ -576,12 +1082,89 @@
 	return nil
 }
 
+func (s *Service) configureLBAttributes(arn string, attributes map[string]*string) error {
+	attrs := make([]*elbv2.LoadBalancerAttribute, 0)
+	for k, v := range attributes {
+		attrs = append(attrs, &elbv2.LoadBalancerAttribute{
+			Key:   aws.String(k),
+			Value: v,
+		})
+	}
+	s.scope.Debug("adding attributes to load balancer", "attrs", attrs)
+	modifyInput := &elbv2.ModifyLoadBalancerAttributesInput{
+		Attributes:      attrs,
+		LoadBalancerArn: aws.String(arn),
+	}
+
+	if err := wait.WaitForWithRetryable(wait.NewBackoff(), func() (bool, error) {
+		if _, err := s.ELBV2Client.ModifyLoadBalancerAttributes(modifyInput); err != nil {
+			return false, err
+		}
+		return true, nil
+	}, awserrors.LoadBalancerNotFound); err != nil {
+		return errors.Wrapf(err, "failed to configure attributes for load balancer: %v", arn)
+	}
+	return nil
+}
+
 func (s *Service) deleteClassicELB(name string) error {
 	input := &elb.DeleteLoadBalancerInput{
 		LoadBalancerName: aws.String(name),
 	}
 
 	if _, err := s.ELBClient.DeleteLoadBalancer(input); err != nil {
+		return err
+	}
+
+	s.scope.Info("Deleted AWS cloud provider load balancers")
+	return nil
+}
+
+func (s *Service) deleteLB(arn string) error {
+	// remove listeners and target groups
+	// Order is important. ClassicELBListeners have to be deleted first.
+	// However, we must first gather the groups because after the listeners are deleted the groups
+	// are no longer associated with the LB, so we can't describe them afterwards.
+	groups, err := s.ELBV2Client.DescribeTargetGroups(&elbv2.DescribeTargetGroupsInput{
+		LoadBalancerArn: aws.String(arn),
+	})
+	if err != nil {
+		return fmt.Errorf("failed to gather target groups for LB: %w", err)
+	}
+	listeners, err := s.ELBV2Client.DescribeListeners(&elbv2.DescribeListenersInput{
+		LoadBalancerArn: aws.String(arn),
+	})
+	if err != nil {
+		return fmt.Errorf("failed to gather listeners: %w", err)
+	}
+	for _, listener := range listeners.Listeners {
+		s.scope.Debug("deleting listener", "arn", aws.StringValue(listener.ListenerArn))
+		deleteListener := &elbv2.DeleteListenerInput{
+			ListenerArn: listener.ListenerArn,
+		}
+		if _, err := s.ELBV2Client.DeleteListener(deleteListener); err != nil {
+			return fmt.Errorf("failed to delete listener '%s': %w", aws.StringValue(listener.ListenerArn), err)
+		}
+	}
+	s.scope.Info("Successfully deleted all associated ClassicELBListeners")
+
+	for _, group := range groups.TargetGroups {
+		s.scope.Debug("deleting target group", "name", aws.StringValue(group.TargetGroupName))
+		deleteTargetGroup := &elbv2.DeleteTargetGroupInput{
+			TargetGroupArn: group.TargetGroupArn,
+		}
+		if _, err := s.ELBV2Client.DeleteTargetGroup(deleteTargetGroup); err != nil {
+			return fmt.Errorf("failed to delete target group '%s': %w", aws.StringValue(group.TargetGroupName), err)
+		}
+	}
+
+	s.scope.Info("Successfully deleted all associated Target Groups")
+
+	deleteLoadBalancerInput := &elbv2.DeleteLoadBalancerInput{
+		LoadBalancerArn: aws.String(arn),
+	}
+
+	if _, err := s.ELBV2Client.DeleteLoadBalancer(deleteLoadBalancerInput); err != nil {
 		return err
 	}
 
@@ -686,7 +1269,7 @@
 	return arns, nil
 }
 
-func (s *Service) describeClassicELB(name string) (*infrav1.ClassicELB, error) {
+func (s *Service) describeClassicELB(name string) (*infrav1.LoadBalancer, error) {
 	input := &elb.DescribeLoadBalancersInput{
 		LoadBalancerNames: aws.StringSlice([]string{name}),
 	}
@@ -755,7 +1338,22 @@
 	return output.TagDescriptions[0].Tags, nil
 }
 
-func (s *Service) reconcileELBTags(lb *infrav1.ClassicELB, desiredTags map[string]string) error {
+func (s *Service) describeLBTags(arn string) ([]*elbv2.Tag, error) {
+	output, err := s.ELBV2Client.DescribeTags(&elbv2.DescribeTagsInput{
+		ResourceArns: []*string{aws.String(arn)},
+	})
+	if err != nil {
+		return nil, err
+	}
+
+	if len(output.TagDescriptions) == 0 {
+		return nil, errors.Errorf("no tag information returned for load balancer %q", arn)
+	}
+
+	return output.TagDescriptions[0].Tags, nil
+}
+
+func (s *Service) reconcileELBTags(lb *infrav1.LoadBalancer, desiredTags map[string]string) error {
 	addTagsInput := &elb.AddTagsInput{
 		LoadBalancerNames: []*string{aws.String(lb.Name)},
 	}
@@ -795,9 +1393,6 @@
 	return nil
 }
 
-<<<<<<< HEAD
-func (s *Service) getHealthCheckELBProtocol() *infrav1.ClassicELBProtocol {
-=======
 func (s *Service) reconcileV2LBTags(lb *infrav1.LoadBalancer, desiredTags map[string]string) error {
 	addTagsInput := &elbv2.AddTagsInput{
 		ResourceArns: []*string{aws.String(lb.ARN)},
@@ -839,7 +1434,6 @@
 }
 
 func (s *Service) getHealthCheckTarget() string {
->>>>>>> 2475f2f6
 	controlPlaneELB := s.scope.ControlPlaneLoadBalancer()
 	protocol := &infrav1.ELBProtocolSSL
 	if controlPlaneELB != nil && controlPlaneELB.HealthCheckProtocol != nil {
@@ -848,28 +1442,49 @@
 			return fmt.Sprintf("%v:%d/readyz", protocol, infrav1.DefaultAPIServerPort)
 		}
 	}
-<<<<<<< HEAD
-	return &infrav1.ClassicELBProtocolSSL
-=======
 	return fmt.Sprintf("%v:%d", protocol, infrav1.DefaultAPIServerPort)
->>>>>>> 2475f2f6
-}
-
-func fromSDKTypeToClassicELB(v *elb.LoadBalancerDescription, attrs *elb.LoadBalancerAttributes, tags []*elb.Tag) *infrav1.ClassicELB {
-	res := &infrav1.ClassicELB{
+}
+
+func fromSDKTypeToClassicELB(v *elb.LoadBalancerDescription, attrs *elb.LoadBalancerAttributes, tags []*elb.Tag) *infrav1.LoadBalancer {
+	res := &infrav1.LoadBalancer{
 		Name:             aws.StringValue(v.LoadBalancerName),
-		Scheme:           infrav1.ClassicELBScheme(*v.Scheme),
+		Scheme:           infrav1.ELBScheme(*v.Scheme),
 		SubnetIDs:        aws.StringValueSlice(v.Subnets),
 		SecurityGroupIDs: aws.StringValueSlice(v.SecurityGroups),
 		DNSName:          aws.StringValue(v.DNSName),
 		Tags:             converters.ELBTagsToMap(tags),
+		LoadBalancerType: infrav1.LoadBalancerTypeClassic,
 	}
 
 	if attrs.ConnectionSettings != nil && attrs.ConnectionSettings.IdleTimeout != nil {
-		res.Attributes.IdleTimeout = time.Duration(*attrs.ConnectionSettings.IdleTimeout) * time.Second
-	}
-
-	res.Attributes.CrossZoneLoadBalancing = aws.BoolValue(attrs.CrossZoneLoadBalancing.Enabled)
+		res.ClassicElbAttributes.IdleTimeout = time.Duration(*attrs.ConnectionSettings.IdleTimeout) * time.Second
+	}
+
+	res.ClassicElbAttributes.CrossZoneLoadBalancing = aws.BoolValue(attrs.CrossZoneLoadBalancing.Enabled)
+
+	return res
+}
+
+func fromSDKTypeToLB(v *elbv2.LoadBalancer, attrs []*elbv2.LoadBalancerAttribute, tags []*elbv2.Tag) *infrav1.LoadBalancer {
+	subnetIds := make([]*string, len(v.AvailabilityZones))
+	for i, az := range v.AvailabilityZones {
+		subnetIds[i] = az.SubnetId
+	}
+	res := &infrav1.LoadBalancer{
+		ARN:       aws.StringValue(v.LoadBalancerArn),
+		Name:      aws.StringValue(v.LoadBalancerName),
+		Scheme:    infrav1.ELBScheme(aws.StringValue(v.Scheme)),
+		SubnetIDs: aws.StringValueSlice(subnetIds),
+		// SecurityGroupIDs: aws.StringValueSlice(v.SecurityGroups),
+		DNSName: aws.StringValue(v.DNSName),
+		Tags:    converters.V2TagsToMap(tags),
+	}
+
+	infraAttrs := make(map[string]*string, len(attrs))
+	for _, a := range attrs {
+		infraAttrs[*a.Key] = a.Value
+	}
+	res.ELBAttributes = infraAttrs
 
 	return res
 }
