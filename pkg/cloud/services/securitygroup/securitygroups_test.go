--- conflicted
+++ resolved
@@ -31,19 +31,11 @@
 	"k8s.io/apimachinery/pkg/util/sets"
 	"sigs.k8s.io/controller-runtime/pkg/client/fake"
 
-<<<<<<< HEAD
-	infrav1 "sigs.k8s.io/cluster-api-provider-aws/api/v1beta1"
-	"sigs.k8s.io/cluster-api-provider-aws/pkg/cloud/awserrors"
-	"sigs.k8s.io/cluster-api-provider-aws/pkg/cloud/scope"
-	"sigs.k8s.io/cluster-api-provider-aws/pkg/cloud/services"
-	"sigs.k8s.io/cluster-api-provider-aws/test/mocks"
-=======
 	infrav1 "sigs.k8s.io/cluster-api-provider-aws/v2/api/v1beta2"
 	"sigs.k8s.io/cluster-api-provider-aws/v2/pkg/cloud/awserrors"
 	"sigs.k8s.io/cluster-api-provider-aws/v2/pkg/cloud/scope"
 	"sigs.k8s.io/cluster-api-provider-aws/v2/pkg/cloud/services"
 	"sigs.k8s.io/cluster-api-provider-aws/v2/test/mocks"
->>>>>>> cb077a40
 	clusterv1 "sigs.k8s.io/cluster-api/api/v1beta1"
 )
 
@@ -62,18 +54,11 @@
 	defer mockCtrl.Finish()
 
 	testCases := []struct {
-<<<<<<< HEAD
-		name   string
-		input  *infrav1.NetworkSpec
-		expect func(m *mocks.MockEC2APIMockRecorder)
-		err    error
-=======
 		name       string
 		input      *infrav1.NetworkSpec
 		expect     func(m *mocks.MockEC2APIMockRecorder)
 		err        error
 		awsCluster func(acl infrav1.AWSCluster) infrav1.AWSCluster
->>>>>>> cb077a40
 	}{
 		{
 			name: "no existing",
