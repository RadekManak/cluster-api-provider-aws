/*
Copyright 2022 The Kubernetes Authors.

Licensed under the Apache License, Version 2.0 (the "License");
you may not use this file except in compliance with the License.
You may obtain a copy of the License at

	http://www.apache.org/licenses/LICENSE-2.0

Unless required by applicable law or agreed to in writing, software
distributed under the License is distributed on an "AS IS" BASIS,
WITHOUT WARRANTIES OR CONDITIONS OF ANY KIND, either express or implied.
See the License for the specific language governing permissions and
limitations under the License.
*/

package ssm

import (
<<<<<<< HEAD
	crand "crypto/rand"
=======
	"crypto/rand"
>>>>>>> 2562a8bc
	"sort"
	"strings"
	"testing"

	"github.com/aws/aws-sdk-go/aws"
	"github.com/aws/aws-sdk-go/service/ssm"
	"github.com/golang/mock/gomock"
	"github.com/google/go-cmp/cmp"
	. "github.com/onsi/gomega"
	metav1 "k8s.io/apimachinery/pkg/apis/meta/v1"
	"k8s.io/apimachinery/pkg/runtime"
	"sigs.k8s.io/controller-runtime/pkg/client"
	"sigs.k8s.io/controller-runtime/pkg/client/fake"

	infrav1 "sigs.k8s.io/cluster-api-provider-aws/v2/api/v1beta2"
	"sigs.k8s.io/cluster-api-provider-aws/v2/pkg/cloud/awserrors"
	"sigs.k8s.io/cluster-api-provider-aws/v2/pkg/cloud/scope"
	"sigs.k8s.io/cluster-api-provider-aws/v2/pkg/cloud/services/ssm/mock_ssmiface"
	clusterv1 "sigs.k8s.io/cluster-api/api/v1beta1"
)

func TestServiceCreate(t *testing.T) {
	mockCtrl := gomock.NewController(t)
	defer mockCtrl.Finish()

	generateBytes := func(count int64) []byte {
		token := make([]byte, count)
		_, err := crand.Read(token)
		if err != nil {
			t.Fatalf("error while creating data: %v", err)
		}
		return token
	}

	check := func(actualPrefix string, expectedPrefix string, err error, IsErrorExpected bool) {
		if !strings.HasPrefix(actualPrefix, expectedPrefix) {
			t.Fatalf("Prefix is not as expected: %v", actualPrefix)
		}
		if (err != nil) != IsErrorExpected {
			t.Fatalf("Unexpected error value, error = %v, expectedError %v", err, IsErrorExpected)
		}
	}

	sortTagsByKey := func(tags []*ssm.Tag) {
		sort.Slice(tags, func(i, j int) bool {
			return *(tags[i].Key) < *(tags[j].Key)
		})
	}

	expectedTags := []*ssm.Tag{
		{
			Key:   aws.String("Name"),
			Value: aws.String("infra-cluster"),
		},
		{
			Key:   aws.String("kubernetes.io/cluster/test"),
			Value: aws.String("owned"),
		},
		{
			Key:   aws.String("sigs.k8s.io/cluster-api-provider-aws/cluster/test"),
			Value: aws.String("owned"),
		},
		{
			Key:   aws.String("sigs.k8s.io/cluster-api-provider-aws/role"),
			Value: aws.String("node"),
		},
	}

	tests := []struct {
		name           string
		bytesCount     int64
		secretPrefix   string
		expectedPrefix string
		wantErr        bool
		expect         func(m *mock_ssmiface.MockSSMAPIMockRecorder)
	}{
		{
			name:           "Should not store data in SSM if data is having zero bytes",
			bytesCount:     0,
			secretPrefix:   "/awsprefix",
			expectedPrefix: "/prefix",
		},
		{
			name:           "Should store data in SSM if data is having non-zero bytes",
			bytesCount:     10000,
			secretPrefix:   "prefix",
			expectedPrefix: "/prefix",
			expect: func(m *mock_ssmiface.MockSSMAPIMockRecorder) {
				m.PutParameter(gomock.AssignableToTypeOf(&ssm.PutParameterInput{})).MinTimes(1).Return(&ssm.PutParameterOutput{}, nil).Do(
					func(putParameterInput *ssm.PutParameterInput) {
						if !strings.HasPrefix(*(putParameterInput.Name), "/prefix/") {
							t.Fatalf("Prefix is not as expected: %v", putParameterInput.Name)
						}
						sortTagsByKey(putParameterInput.Tags)
						if !cmp.Equal(putParameterInput.Tags, expectedTags) {
							t.Fatalf("Tags are not as expected, actual: %v, expected: %v", putParameterInput.Tags, expectedTags)
						}
					},
				)
			},
		},
		{
			name:           "Should not retry if non-retryable error occurred while storing data in SSM",
			bytesCount:     10,
			secretPrefix:   "/prefix",
			expectedPrefix: "/prefix",
			wantErr:        true,
			expect: func(m *mock_ssmiface.MockSSMAPIMockRecorder) {
				m.PutParameter(gomock.AssignableToTypeOf(&ssm.PutParameterInput{})).Return(nil, &ssm.ParameterAlreadyExists{}).Do(
					func(putParameterInput *ssm.PutParameterInput) {
						if !strings.HasPrefix(*(putParameterInput.Name), "/prefix/") {
							t.Fatalf("Prefix is not as expected: %v", putParameterInput.Name)
						}
						sortTagsByKey(putParameterInput.Tags)
						if !cmp.Equal(putParameterInput.Tags, expectedTags) {
							t.Fatalf("Tags are not as expected, actual: %v, expected: %v", putParameterInput.Tags, expectedTags)
						}
					},
				)
			},
		},
		{
			name:           "Should retry if retryable error occurred while storing data in SSM",
			bytesCount:     10,
			secretPrefix:   "",
			expectedPrefix: "/cluster.x-k8s.io",
			expect: func(m *mock_ssmiface.MockSSMAPIMockRecorder) {
				m.PutParameter(gomock.AssignableToTypeOf(&ssm.PutParameterInput{})).Return(nil, &ssm.ParameterLimitExceeded{})
				m.PutParameter(gomock.AssignableToTypeOf(&ssm.PutParameterInput{})).Return(&ssm.PutParameterOutput{}, nil)
			},
		},
	}
	for _, tt := range tests {
		t.Run(tt.name, func(t *testing.T) {
			g := NewWithT(t)
			scheme := runtime.NewScheme()
			_ = infrav1.AddToScheme(scheme)
			client := fake.NewClientBuilder().WithScheme(scheme).Build()

			clusterScope, err := getClusterScope(client)
			g.Expect(err).NotTo(HaveOccurred())
			ssmClientMock := mock_ssmiface.NewMockSSMAPI(mockCtrl)
			if tt.expect != nil {
				tt.expect(ssmClientMock.EXPECT())
			}
			s := NewService(clusterScope)
			s.SSMClient = ssmClientMock

			ms, err := getMachineScope(client, clusterScope)
			g.Expect(err).NotTo(HaveOccurred())
			ms.SetSecretPrefix(tt.secretPrefix)
			data := generateBytes(tt.bytesCount)

			prefix, _, err := s.Create(ms, data)
			check(prefix, tt.expectedPrefix, err, tt.wantErr)
		})
	}
}

func TestServiceDelete(t *testing.T) {
	mockCtrl := gomock.NewController(t)
	defer mockCtrl.Finish()

	tests := []struct {
		name        string
		secretCount int32
		expect      func(m *mock_ssmiface.MockSSMAPIMockRecorder)
		wantErr     bool
		check       func(error)
	}{
		{
			name:        "Should not call AWS when secret count has zero value",
			secretCount: 0,
			expect:      func(m *mock_ssmiface.MockSSMAPIMockRecorder) {},
		},
		{
			name:        "Should not return error when delete is successful",
			secretCount: 1,
			expect: func(m *mock_ssmiface.MockSSMAPIMockRecorder) {
				m.DeleteParameter(gomock.Eq(&ssm.DeleteParameterInput{
					Name: aws.String("prefix/0"),
				})).Return(&ssm.DeleteParameterOutput{}, nil)
			},
		},
		{
			name:        "Should return all errors except not found errors",
			secretCount: 3,
			expect: func(m *mock_ssmiface.MockSSMAPIMockRecorder) {
				m.DeleteParameter(gomock.Eq(&ssm.DeleteParameterInput{
					Name: aws.String("prefix/0"),
				})).Return(nil, awserrors.NewFailedDependency("failed dependency"))
				m.DeleteParameter(gomock.Eq(&ssm.DeleteParameterInput{
					Name: aws.String("prefix/1"),
				})).Return(nil, awserrors.NewNotFound("not found"))
				m.DeleteParameter(gomock.Eq(&ssm.DeleteParameterInput{
					Name: aws.String("prefix/2"),
				})).Return(nil, awserrors.NewConflict("new conflict"))
			},
			wantErr: true,
			check: func(err error) {
				if err.Error() != "[failed dependency, new conflict]" {
					t.Fatalf("Unexpected error: %v", err)
				}
			},
		},
	}
	for _, tt := range tests {
		t.Run(tt.name, func(t *testing.T) {
			g := NewWithT(t)
			scheme := runtime.NewScheme()
			_ = infrav1.AddToScheme(scheme)
			client := fake.NewClientBuilder().WithScheme(scheme).Build()

			clusterScope, err := getClusterScope(client)
			g.Expect(err).NotTo(HaveOccurred())

			ssmClientMock := mock_ssmiface.NewMockSSMAPI(mockCtrl)
			tt.expect(ssmClientMock.EXPECT())
			s := NewService(clusterScope)
			s.SSMClient = ssmClientMock
			ms, err := getMachineScope(client, clusterScope)
			g.Expect(err).NotTo(HaveOccurred())

			ms.SetSecretPrefix("prefix")
			ms.SetSecretCount(tt.secretCount)

			err = s.Delete(ms)
			if tt.wantErr {
				g.Expect(err).To(HaveOccurred())
				if tt.check != nil {
					tt.check(err)
				}
				return
			}
			g.Expect(err).NotTo(HaveOccurred())
		})
	}
}

func getClusterScope(client client.Client) (*scope.ClusterScope, error) {
	cluster := &clusterv1.Cluster{
		ObjectMeta: metav1.ObjectMeta{
			Name: "test",
		},
	}
	return scope.NewClusterScope(scope.ClusterScopeParams{
		Client:     client,
		Cluster:    cluster,
		AWSCluster: &infrav1.AWSCluster{},
	})
}

func getMachineScope(client client.Client, clusterScope *scope.ClusterScope) (*scope.MachineScope, error) {
	return scope.NewMachineScope(scope.MachineScopeParams{
		Client:       client,
		Cluster:      clusterScope.Cluster,
		Machine:      &clusterv1.Machine{},
		InfraCluster: clusterScope,
		AWSMachine: &infrav1.AWSMachine{
			ObjectMeta: metav1.ObjectMeta{
				Name: "infra-cluster",
			},
		},
	})
}<|MERGE_RESOLUTION|>--- conflicted
+++ resolved
@@ -17,11 +17,7 @@
 package ssm
 
 import (
-<<<<<<< HEAD
-	crand "crypto/rand"
-=======
 	"crypto/rand"
->>>>>>> 2562a8bc
 	"sort"
 	"strings"
 	"testing"
@@ -49,7 +45,7 @@
 
 	generateBytes := func(count int64) []byte {
 		token := make([]byte, count)
-		_, err := crand.Read(token)
+		_, err := rand.Read(token)
 		if err != nil {
 			t.Fatalf("error while creating data: %v", err)
 		}
