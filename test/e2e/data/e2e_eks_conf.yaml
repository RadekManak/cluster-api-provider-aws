---
# E2E test scenario using local dev images and manifests built from the source tree for following providers:
# - cluster-api
# - infrastructure aws

# To run tests, run the following from the root of this repository.
# `AWS_REGION=eu-west-1 make e2e GINKGO_ARGS=-stream E2E_ARGS=-skip-cloudformation-deletion`
# The -stream flag will make Ginkgo print results to the screen in real-time.
# -skip-cloudformation-deletion reduces the time taken to set up AWS CloudFormation prior to cluster start.

# AWS credentials must be present for running tests
# For more details, run `go run ./cmd/clusterawsadm bootstrap credentials`

images:
  # Use local dev images built source tree;
  - name: gcr.io/k8s-staging-cluster-api/capa-manager:e2e
    loadBehavior: mustLoad

## PLEASE KEEP THESE UP TO DATE WITH THE COMPONENTS
  - name: quay.io/jetstack/cert-manager-cainjector:v1.7.2
    loadBehavior: tryLoad
  - name: quay.io/jetstack/cert-manager-webhook:v1.7.2
    loadBehavior: tryLoad
  - name: quay.io/jetstack/cert-manager-controller:v1.7.2
    loadBehavior: tryLoad
<<<<<<< HEAD
  - name: registry.k8s.io/cluster-api/cluster-api-controller:v1.1.5
    loadBehavior: tryLoad
  - name: registry.k8s.io/cluster-api/kubeadm-bootstrap-controller:v1.1.5
    loadBehavior: tryLoad
  - name: registry.k8s.io/cluster-api/kubeadm-control-plane-controller:v1.1.5
=======
  - name: registry.k8s.io/cluster-api/cluster-api-controller:v1.2.7
    loadBehavior: tryLoad
  - name: registry.k8s.io/cluster-api/kubeadm-bootstrap-controller:v1.2.7
    loadBehavior: tryLoad
  - name: registry.k8s.io/cluster-api/kubeadm-control-plane-controller:v1.2.7
>>>>>>> cb077a40
    loadBehavior: tryLoad

providers:
  - name: cluster-api
    type: CoreProvider
    versions:
<<<<<<< HEAD
      - name: v0.3.23 # latest published release in the v1alpha3 series; this is used for v1alpha3 --> v1beta1 clusterctl upgrades test only.
        contract: v1alpha3
        value: "https://github.com/kubernetes-sigs/cluster-api/releases/download/v0.3.23/core-components.yaml"
        type: "url"
        files:
          - sourcePath: "./shared/v1alpha3/metadata.yaml"
        replacements:
          - old: "imagePullPolicy: Always"
            new: "imagePullPolicy: IfNotPresent"
          - old: --metrics-bind-addr=127.0.0.1:8080
            new: --metrics-bind-addr=:8080
      - name: v0.4.8 # latest published release in the v1alpha4 series; this is used for v1alpha4 --> v1beta1 clusterctl upgrades test only.
        contract: v1alpha4
        value: "https://github.com/kubernetes-sigs/cluster-api/releases/download/v0.4.8/core-components.yaml"
        type: "url"
        files:
          - sourcePath: "./shared/v1alpha4/metadata.yaml"
        replacements:
          - old: "imagePullPolicy: Always"
            new: "imagePullPolicy: IfNotPresent"
          - old: --metrics-bind-addr=127.0.0.1:8080
            new: --metrics-bind-addr=:8080
      - name: v1.1.5
        value: "https://github.com/kubernetes-sigs/cluster-api/releases/download/v1.1.5/core-components.yaml"
=======
      - name: v1.2.7
        value: "https://github.com/kubernetes-sigs/cluster-api/releases/download/v1.2.7/core-components.yaml"
>>>>>>> cb077a40
        type: "url"
        contract: v1beta1
        files:
          - sourcePath: "./shared/v1beta1/metadata.yaml"
        replacements:
          - old: "imagePullPolicy: Always"
            new: "imagePullPolicy: IfNotPresent"
          - old: --metrics-bind-addr=127.0.0.1:8080
            new: --metrics-bind-addr=:8080
  - name: kubeadm
    type: BootstrapProvider
    files:
      - sourcePath: "./shared/v1beta1/metadata.yaml"
    versions:
<<<<<<< HEAD
      - name: v0.3.23 # latest published release in the v1alpha3 series; this is used for v1alpha3 --> v1beta1 clusterctl upgrades test only.
        value: "https://github.com/kubernetes-sigs/cluster-api/releases/download/v0.3.23/bootstrap-components.yaml"
        type: "url"
        contract: v1alpha3
        files:
          - sourcePath: "./shared/v1alpha3/metadata.yaml"
        replacements:
          - old: --metrics-addr=127.0.0.1:8080
            new: --metrics-addr=:8080
      - name: v0.4.8 # latest published release in the v1alpha4 series; this is used for v1alpha4 --> v1beta1 clusterctl upgrades test only.
        value: "https://github.com/kubernetes-sigs/cluster-api/releases/download/v0.4.8/bootstrap-components.yaml"
        type: "url"
        contract: v1alpha4
        files:
          - sourcePath: "./shared/v1alpha4/metadata.yaml"
        replacements:
          - old: "imagePullPolicy: Always"
            new: "imagePullPolicy: IfNotPresent"
          - old: --metrics-bind-addr=127.0.0.1:8080
            new: --metrics-bind-addr=:8080
      - name: v1.1.5
        value: "https://github.com/kubernetes-sigs/cluster-api/releases/download/v1.1.5/bootstrap-components.yaml"
=======
      - name: v1.2.7
        value: "https://github.com/kubernetes-sigs/cluster-api/releases/download/v1.2.7/bootstrap-components.yaml"
>>>>>>> cb077a40
        type: "url"
        contract: v1beta1
        files:
          - sourcePath: "./shared/v1beta1/metadata.yaml"
        replacements:
          - old: "imagePullPolicy: Always"
            new: "imagePullPolicy: IfNotPresent"
          - old: --metrics-bind-addr=127.0.0.1:8080
            new: --metrics-bind-addr=:8080
  - name: kubeadm
    type: ControlPlaneProvider
    files:
      - sourcePath: "./shared/v1beta1/metadata.yaml"
    versions:
<<<<<<< HEAD
      - name: v0.3.23 # latest published release in the v1alpha3 series; this is used for v1alpha3 --> v1beta1 clusterctl upgrades test only.
        value: "https://github.com/kubernetes-sigs/cluster-api/releases/download/v0.3.23/control-plane-components.yaml"
        type: "url"
        contract: v1alpha3
        files:
          - sourcePath: "./shared/v1alpha3/metadata.yaml"
        replacements:
          - old: --metrics-addr=127.0.0.1:8080
            new: --metrics-addr=:8080
      - name: v0.4.8 # latest published release in the v1alpha4 series; this is used for v1alpha4 --> v1beta1 clusterctl upgrades test only.
        # Use manifest from source files
        value: "https://github.com/kubernetes-sigs/cluster-api/releases/download/v0.4.8/control-plane-components.yaml"
        type: "url"
        contract: v1alpha4
        files:
          - sourcePath: "./shared/v1alpha4/metadata.yaml"
        replacements:
          - old: "imagePullPolicy: Always"
            new: "imagePullPolicy: IfNotPresent"
          - old: --metrics-bind-addr=127.0.0.1:8080
            new: --metrics-bind-addr=:8080
      - name: v1.1.5
        value: "https://github.com/kubernetes-sigs/cluster-api/releases/download/v1.1.5/control-plane-components.yaml"
=======
      - name: v1.2.7
        value: "https://github.com/kubernetes-sigs/cluster-api/releases/download/v1.2.7/control-plane-components.yaml"
>>>>>>> cb077a40
        type: "url"
        contract: v1beta1
        files:
          - sourcePath: "./shared/v1beta1/metadata.yaml"
        replacements:
          - old: "imagePullPolicy: Always"
            new: "imagePullPolicy: IfNotPresent"
          - old: --metrics-bind-addr=127.0.0.1:8080
            new: --metrics-bind-addr=:8080
  - name: aws
    type: InfrastructureProvider
    versions:
<<<<<<< HEAD
      - name: v1.4.99
=======
      - name: v2.0.99
>>>>>>> cb077a40
        # Use manifest from source files
        value: ../../../config/default
        contract: v1beta1
        files:
          - sourcePath: "./shared/v1beta2_provider/metadata.yaml"
        replacements:
          - old: "imagePullPolicy: Always"
            new: "imagePullPolicy: IfNotPresent"
          - old: --metrics-bind-addr=127.0.0.1:8080
            new: --metrics-bind-addr=:8080
          - old: gcr.io/k8s-staging-cluster-api/cluster-api-aws-controller-amd64:dev
            new: gcr.io/k8s-staging-cluster-api/capa-manager:e2e
          - old: gcr.io/k8s-staging-cluster-api-aws/cluster-api-aws-controller:latest
            new: gcr.io/k8s-staging-cluster-api/capa-manager:e2e
    files:
      - sourcePath: "./eks/cluster-template-eks-control-plane-only.yaml"
        targetName: "cluster-template-eks-control-plane-only.yaml"
      - sourcePath: "./eks/cluster-template-eks-control-plane-only-withaddon.yaml"
        targetName: "cluster-template-eks-control-plane-only-withaddon.yaml"
      - sourcePath: "./eks/cluster-template-eks-machine-deployment-only.yaml"
        targetName: "cluster-template-eks-machine-deployment-only.yaml"
      - sourcePath: "./eks/cluster-template-eks-managed-machinepool-only.yaml"
        targetName: "cluster-template-eks-managed-machinepool-only.yaml"
      - sourcePath: "./eks/cluster-template-eks-machinepool-only.yaml"
        targetName: "cluster-template-eks-machinepool-only.yaml"
      - sourcePath: "./eks/cluster-template-eks-managed-machinepool-with-launch-template-only.yaml"
        targetName: "cluster-template-eks-managed-machinepool-with-launch-template-only.yaml"
      - sourcePath: "./eks/cluster-template-eks-managedmachinepool.yaml"
        targetName: "cluster-template-eks-managedmachinepool.yaml"
      - sourcePath: "./eks/cluster-template-eks-ipv6-cluster.yaml"
        targetName: "cluster-template-eks-ipv6-cluster.yaml"
      - sourcePath: "./eks/cluster-template-eks-control-plane-only-legacy.yaml"
        targetName: "cluster-template-eks-control-plane-only-legacy.yaml"

variables:
  KUBERNETES_VERSION: "v1.24.4"
  KUBERNETES_VERSION_MANAGEMENT: "v1.24.4" # Kind bootstrap
  EXP_MACHINE_POOL: "true"
  EXP_CLUSTER_RESOURCE_SET: "true"
  EVENT_BRIDGE_INSTANCE_STATE: "true"
  AWS_NODE_MACHINE_TYPE: t3.large
  AWS_MACHINE_TYPE_VCPU_USAGE: 2
  AWS_SSH_KEY_NAME: "cluster-api-provider-aws-sigs-k8s-io"
  EXP_EKS_IAM: "false"
  EXP_EKS_ADD_ROLES: "false"
  VPC_ADDON_VERSION: "v1.11.4-eksbuild.1"
  COREDNS_ADDON_VERSION: "v1.8.7-eksbuild.3"
  KUBE_PROXY_ADDON_VERSION: "v1.24.7-eksbuild.2"
  CONFORMANCE_CI_ARTIFACTS_KUBERNETES_VERSION: "1.24.4"
  AUTO_CONTROLLER_IDENTITY_CREATOR: "false"
  IP_FAMILY: "IPv4"
  CAPA_LOGLEVEL: "4"

intervals:
  default/wait-cluster: ["40m", "10s"]
  default/wait-control-plane: ["35m", "10s"]
  default/wait-worker-nodes: ["30m", "10s"]
  default/wait-controllers: ["5m", "10s"]
  default/wait-delete-cluster: ["35m", "30s"]
  default/wait-delete-machine: ["10m", "10s"]
  default/wait-delete-machine-deployment: ["10m", "10s"]
  default/wait-delete-machine-pool: ["20m", "10s"]
  default/wait-machine-upgrade: ["20m", "10s"]
  default/wait-machine-status: ["20m", "10s"]
  default/wait-infra-subnets: ["5m", "30s"]
  default/wait-control-plane-upgrade: ["35m", "30s"]
  default/wait-addon-status: ["10m", "30s"]
  default/wait-create-identity: ["1m", "10s"]
  default/wait-deployment-ready: ["5m", "10s"]
  default/wait-loadbalancer-ready: ["5m", "30s"]<|MERGE_RESOLUTION|>--- conflicted
+++ resolved
@@ -23,54 +23,19 @@
     loadBehavior: tryLoad
   - name: quay.io/jetstack/cert-manager-controller:v1.7.2
     loadBehavior: tryLoad
-<<<<<<< HEAD
-  - name: registry.k8s.io/cluster-api/cluster-api-controller:v1.1.5
-    loadBehavior: tryLoad
-  - name: registry.k8s.io/cluster-api/kubeadm-bootstrap-controller:v1.1.5
-    loadBehavior: tryLoad
-  - name: registry.k8s.io/cluster-api/kubeadm-control-plane-controller:v1.1.5
-=======
   - name: registry.k8s.io/cluster-api/cluster-api-controller:v1.2.7
     loadBehavior: tryLoad
   - name: registry.k8s.io/cluster-api/kubeadm-bootstrap-controller:v1.2.7
     loadBehavior: tryLoad
   - name: registry.k8s.io/cluster-api/kubeadm-control-plane-controller:v1.2.7
->>>>>>> cb077a40
     loadBehavior: tryLoad
 
 providers:
   - name: cluster-api
     type: CoreProvider
     versions:
-<<<<<<< HEAD
-      - name: v0.3.23 # latest published release in the v1alpha3 series; this is used for v1alpha3 --> v1beta1 clusterctl upgrades test only.
-        contract: v1alpha3
-        value: "https://github.com/kubernetes-sigs/cluster-api/releases/download/v0.3.23/core-components.yaml"
-        type: "url"
-        files:
-          - sourcePath: "./shared/v1alpha3/metadata.yaml"
-        replacements:
-          - old: "imagePullPolicy: Always"
-            new: "imagePullPolicy: IfNotPresent"
-          - old: --metrics-bind-addr=127.0.0.1:8080
-            new: --metrics-bind-addr=:8080
-      - name: v0.4.8 # latest published release in the v1alpha4 series; this is used for v1alpha4 --> v1beta1 clusterctl upgrades test only.
-        contract: v1alpha4
-        value: "https://github.com/kubernetes-sigs/cluster-api/releases/download/v0.4.8/core-components.yaml"
-        type: "url"
-        files:
-          - sourcePath: "./shared/v1alpha4/metadata.yaml"
-        replacements:
-          - old: "imagePullPolicy: Always"
-            new: "imagePullPolicy: IfNotPresent"
-          - old: --metrics-bind-addr=127.0.0.1:8080
-            new: --metrics-bind-addr=:8080
-      - name: v1.1.5
-        value: "https://github.com/kubernetes-sigs/cluster-api/releases/download/v1.1.5/core-components.yaml"
-=======
       - name: v1.2.7
         value: "https://github.com/kubernetes-sigs/cluster-api/releases/download/v1.2.7/core-components.yaml"
->>>>>>> cb077a40
         type: "url"
         contract: v1beta1
         files:
@@ -85,33 +50,8 @@
     files:
       - sourcePath: "./shared/v1beta1/metadata.yaml"
     versions:
-<<<<<<< HEAD
-      - name: v0.3.23 # latest published release in the v1alpha3 series; this is used for v1alpha3 --> v1beta1 clusterctl upgrades test only.
-        value: "https://github.com/kubernetes-sigs/cluster-api/releases/download/v0.3.23/bootstrap-components.yaml"
-        type: "url"
-        contract: v1alpha3
-        files:
-          - sourcePath: "./shared/v1alpha3/metadata.yaml"
-        replacements:
-          - old: --metrics-addr=127.0.0.1:8080
-            new: --metrics-addr=:8080
-      - name: v0.4.8 # latest published release in the v1alpha4 series; this is used for v1alpha4 --> v1beta1 clusterctl upgrades test only.
-        value: "https://github.com/kubernetes-sigs/cluster-api/releases/download/v0.4.8/bootstrap-components.yaml"
-        type: "url"
-        contract: v1alpha4
-        files:
-          - sourcePath: "./shared/v1alpha4/metadata.yaml"
-        replacements:
-          - old: "imagePullPolicy: Always"
-            new: "imagePullPolicy: IfNotPresent"
-          - old: --metrics-bind-addr=127.0.0.1:8080
-            new: --metrics-bind-addr=:8080
-      - name: v1.1.5
-        value: "https://github.com/kubernetes-sigs/cluster-api/releases/download/v1.1.5/bootstrap-components.yaml"
-=======
       - name: v1.2.7
         value: "https://github.com/kubernetes-sigs/cluster-api/releases/download/v1.2.7/bootstrap-components.yaml"
->>>>>>> cb077a40
         type: "url"
         contract: v1beta1
         files:
@@ -126,34 +66,8 @@
     files:
       - sourcePath: "./shared/v1beta1/metadata.yaml"
     versions:
-<<<<<<< HEAD
-      - name: v0.3.23 # latest published release in the v1alpha3 series; this is used for v1alpha3 --> v1beta1 clusterctl upgrades test only.
-        value: "https://github.com/kubernetes-sigs/cluster-api/releases/download/v0.3.23/control-plane-components.yaml"
-        type: "url"
-        contract: v1alpha3
-        files:
-          - sourcePath: "./shared/v1alpha3/metadata.yaml"
-        replacements:
-          - old: --metrics-addr=127.0.0.1:8080
-            new: --metrics-addr=:8080
-      - name: v0.4.8 # latest published release in the v1alpha4 series; this is used for v1alpha4 --> v1beta1 clusterctl upgrades test only.
-        # Use manifest from source files
-        value: "https://github.com/kubernetes-sigs/cluster-api/releases/download/v0.4.8/control-plane-components.yaml"
-        type: "url"
-        contract: v1alpha4
-        files:
-          - sourcePath: "./shared/v1alpha4/metadata.yaml"
-        replacements:
-          - old: "imagePullPolicy: Always"
-            new: "imagePullPolicy: IfNotPresent"
-          - old: --metrics-bind-addr=127.0.0.1:8080
-            new: --metrics-bind-addr=:8080
-      - name: v1.1.5
-        value: "https://github.com/kubernetes-sigs/cluster-api/releases/download/v1.1.5/control-plane-components.yaml"
-=======
       - name: v1.2.7
         value: "https://github.com/kubernetes-sigs/cluster-api/releases/download/v1.2.7/control-plane-components.yaml"
->>>>>>> cb077a40
         type: "url"
         contract: v1beta1
         files:
@@ -166,11 +80,7 @@
   - name: aws
     type: InfrastructureProvider
     versions:
-<<<<<<< HEAD
-      - name: v1.4.99
-=======
       - name: v2.0.99
->>>>>>> cb077a40
         # Use manifest from source files
         value: ../../../config/default
         contract: v1beta1
