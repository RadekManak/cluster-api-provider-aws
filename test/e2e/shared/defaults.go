--- conflicted
+++ resolved
@@ -45,10 +45,7 @@
 	CNIAddonVersion                      = "VPC_ADDON_VERSION"
 	CorednsAddonVersion                  = "COREDNS_ADDON_VERSION"
 	GcWorkloadPath                       = "GC_WORKLOAD"
-<<<<<<< HEAD
-=======
 	KubeproxyAddonVersion                = "KUBE_PROXY_ADDON_VERSION"
->>>>>>> cb077a40
 	AwsNodeMachineType                   = "AWS_NODE_MACHINE_TYPE"
 	AwsAvailabilityZone1                 = "AWS_AVAILABILITY_ZONE_1"
 	AwsAvailabilityZone2                 = "AWS_AVAILABILITY_ZONE_2"
