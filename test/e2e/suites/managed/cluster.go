//go:build e2e
// +build e2e

/*
Copyright 2020 The Kubernetes Authors.

Licensed under the Apache License, Version 2.0 (the "License");
you may not use this file except in compliance with the License.
You may obtain a copy of the License at

	http://www.apache.org/licenses/LICENSE-2.0

Unless required by applicable law or agreed to in writing, software
distributed under the License is distributed on an "AS IS" BASIS,
WITHOUT WARRANTIES OR CONDITIONS OF ANY KIND, either express or implied.
See the License for the specific language governing permissions and
limitations under the License.
*/

package managed

import (
	"context"
	"fmt"
	"time"

	"github.com/aws/aws-sdk-go/aws/client"
	"github.com/onsi/ginkgo/v2"
	. "github.com/onsi/gomega"
	corev1 "k8s.io/api/core/v1"
	metav1 "k8s.io/apimachinery/pkg/apis/meta/v1"
	"k8s.io/utils/pointer"

	ekscontrolplanev1 "sigs.k8s.io/cluster-api-provider-aws/v2/controlplane/eks/api/v1beta2"
	"sigs.k8s.io/cluster-api-provider-aws/v2/test/e2e/shared"
	"sigs.k8s.io/cluster-api/test/framework"
	"sigs.k8s.io/cluster-api/test/framework/clusterctl"
)

// ManagedClusterSpecInput is the input for ManagedClusterSpec.
type ManagedClusterSpecInput struct {
	E2EConfig                *clusterctl.E2EConfig
	ConfigClusterFn          DefaultConfigClusterFn
	BootstrapClusterProxy    framework.ClusterProxy
	AWSSession               client.ConfigProvider
	Namespace                *corev1.Namespace
	ClusterName              string
	Flavour                  string
	ControlPlaneMachineCount int64
	WorkerMachineCount       int64
	KubernetesVersion        string
	CluserSpecificRoles      bool
}

// ManagedClusterSpec implements a test for creating a managed cluster using CAPA.
func ManagedClusterSpec(ctx context.Context, inputGetter func() ManagedClusterSpecInput) {
	input := inputGetter()
	Expect(input.E2EConfig).ToNot(BeNil(), "Invalid argument. input.E2EConfig can't be nil")
	Expect(input.ConfigClusterFn).ToNot(BeNil(), "Invalid argument. input.ConfigClusterFn can't be nil")
	Expect(input.BootstrapClusterProxy).ToNot(BeNil(), "Invalid argument. input.BootstrapClusterProxy can't be nil")
	Expect(input.AWSSession).ToNot(BeNil(), "Invalid argument. input.AWSSession can't be nil")
	Expect(input.Namespace).NotTo(BeNil(), "Invalid argument. input.Namespace can't be nil")
	Expect(input.ClusterName).ShouldNot(BeEmpty(), "Invalid argument. input.ClusterName can't be empty")

	ginkgo.By(fmt.Sprintf("creating an applying the %s template", input.Flavour))
	configCluster := input.ConfigClusterFn(input.ClusterName, input.Namespace.Name)
	configCluster.Flavor = input.Flavour
	configCluster.ControlPlaneMachineCount = pointer.Int64(input.ControlPlaneMachineCount)
	configCluster.WorkerMachineCount = pointer.Int64(input.WorkerMachineCount)
	if input.KubernetesVersion != "" {
		configCluster.KubernetesVersion = input.KubernetesVersion
	}
	err := shared.ApplyTemplate(ctx, configCluster, input.BootstrapClusterProxy)
	Expect(err).ShouldNot(HaveOccurred())

<<<<<<< HEAD
	shared.Byf("Waiting for the cluster to be provisioned")
=======
	ginkgo.By("Waiting for the cluster to be provisioned")
	start := time.Now()
>>>>>>> 2475f2f6
	cluster := framework.DiscoveryAndWaitForCluster(ctx, framework.DiscoveryAndWaitForClusterInput{
		Getter:    input.BootstrapClusterProxy.GetClient(),
		Namespace: configCluster.Namespace,
		Name:      configCluster.ClusterName,
	}, input.E2EConfig.GetIntervals("", "wait-cluster")...)
<<<<<<< HEAD
=======
	duration := time.Since(start)
	ginkgo.By(fmt.Sprintf("Finished waiting for cluster after: %s", duration))
>>>>>>> 2475f2f6
	Expect(cluster).NotTo(BeNil())

	ginkgo.By("Checking EKS cluster is active")
	eksClusterName := getEKSClusterName(input.Namespace.Name, input.ClusterName)
	verifyClusterActiveAndOwned(eksClusterName, input.AWSSession)

	if input.CluserSpecificRoles {
		ginkgo.By("Checking that the cluster specific IAM role exists")
		VerifyRoleExistsAndOwned(fmt.Sprintf("%s-iam-service-role", input.ClusterName), eksClusterName, true, input.AWSSession)
	} else {
		ginkgo.By("Checking that the cluster default IAM role exists")
		VerifyRoleExistsAndOwned(ekscontrolplanev1.DefaultEKSControlPlaneRole, eksClusterName, false, input.AWSSession)
	}

	ginkgo.By("Checking kubeconfig secrets exist")
	bootstrapClient := input.BootstrapClusterProxy.GetClient()
	verifySecretExists(ctx, fmt.Sprintf("%s-kubeconfig", input.ClusterName), input.Namespace.Name, bootstrapClient)
	verifySecretExists(ctx, fmt.Sprintf("%s-user-kubeconfig", input.ClusterName), input.Namespace.Name, bootstrapClient)

<<<<<<< HEAD
	time.Sleep(2 * time.Minute) //TODO: replace with an eventually on the aws-iam-auth check

	shared.Byf("Checking that aws-iam-authenticator config map exists")
	workloadClusterProxy := input.BootstrapClusterProxy.GetWorkloadCluster(ctx, input.Namespace.Name, input.ClusterName)
	workloadClient := workloadClusterProxy.GetClient()
	verifyConfigMapExists(ctx, "aws-auth", metav1.NamespaceSystem, workloadClient)
=======
	// this will not be created unless there are worker machines or set by IAMAuthenticatorConfig on the managed control plane spec
	if input.WorkerMachineCount > 0 {
		ginkgo.By("Checking that aws-iam-authenticator config map exists")
		workloadClusterProxy := input.BootstrapClusterProxy.GetWorkloadCluster(ctx, input.Namespace.Name, input.ClusterName)
		workloadClient := workloadClusterProxy.GetClient()
		verifyConfigMapExists(ctx, "aws-auth", metav1.NamespaceSystem, workloadClient)
	}
>>>>>>> 2475f2f6
}

// DeleteClusterSpecInput is the input to DeleteClusterSpec.
type DeleteClusterSpecInput struct {
	E2EConfig             *clusterctl.E2EConfig
	BootstrapClusterProxy framework.ClusterProxy
	Namespace             *corev1.Namespace
	ClusterName           string
}<|MERGE_RESOLUTION|>--- conflicted
+++ resolved
@@ -73,22 +73,15 @@
 	err := shared.ApplyTemplate(ctx, configCluster, input.BootstrapClusterProxy)
 	Expect(err).ShouldNot(HaveOccurred())
 
-<<<<<<< HEAD
-	shared.Byf("Waiting for the cluster to be provisioned")
-=======
 	ginkgo.By("Waiting for the cluster to be provisioned")
 	start := time.Now()
->>>>>>> 2475f2f6
 	cluster := framework.DiscoveryAndWaitForCluster(ctx, framework.DiscoveryAndWaitForClusterInput{
 		Getter:    input.BootstrapClusterProxy.GetClient(),
 		Namespace: configCluster.Namespace,
 		Name:      configCluster.ClusterName,
 	}, input.E2EConfig.GetIntervals("", "wait-cluster")...)
-<<<<<<< HEAD
-=======
 	duration := time.Since(start)
 	ginkgo.By(fmt.Sprintf("Finished waiting for cluster after: %s", duration))
->>>>>>> 2475f2f6
 	Expect(cluster).NotTo(BeNil())
 
 	ginkgo.By("Checking EKS cluster is active")
@@ -108,14 +101,6 @@
 	verifySecretExists(ctx, fmt.Sprintf("%s-kubeconfig", input.ClusterName), input.Namespace.Name, bootstrapClient)
 	verifySecretExists(ctx, fmt.Sprintf("%s-user-kubeconfig", input.ClusterName), input.Namespace.Name, bootstrapClient)
 
-<<<<<<< HEAD
-	time.Sleep(2 * time.Minute) //TODO: replace with an eventually on the aws-iam-auth check
-
-	shared.Byf("Checking that aws-iam-authenticator config map exists")
-	workloadClusterProxy := input.BootstrapClusterProxy.GetWorkloadCluster(ctx, input.Namespace.Name, input.ClusterName)
-	workloadClient := workloadClusterProxy.GetClient()
-	verifyConfigMapExists(ctx, "aws-auth", metav1.NamespaceSystem, workloadClient)
-=======
 	// this will not be created unless there are worker machines or set by IAMAuthenticatorConfig on the managed control plane spec
 	if input.WorkerMachineCount > 0 {
 		ginkgo.By("Checking that aws-iam-authenticator config map exists")
@@ -123,7 +108,6 @@
 		workloadClient := workloadClusterProxy.GetClient()
 		verifyConfigMapExists(ctx, "aws-auth", metav1.NamespaceSystem, workloadClient)
 	}
->>>>>>> 2475f2f6
 }
 
 // DeleteClusterSpecInput is the input to DeleteClusterSpec.
