//go:build e2e
// +build e2e

/*
Copyright 2020 The Kubernetes Authors.

Licensed under the Apache License, Version 2.0 (the "License");
you may not use this file except in compliance with the License.
You may obtain a copy of the License at

	http://www.apache.org/licenses/LICENSE-2.0

Unless required by applicable law or agreed to in writing, software
distributed under the License is distributed on an "AS IS" BASIS,
WITHOUT WARRANTIES OR CONDITIONS OF ANY KIND, either express or implied.
See the License for the specific language governing permissions and
limitations under the License.
*/

package managed

import (
	"context"
	"fmt"

	"github.com/onsi/ginkgo/v2"
	. "github.com/onsi/gomega"
	corev1 "k8s.io/api/core/v1"

	ekscontrolplanev1 "sigs.k8s.io/cluster-api-provider-aws/v2/controlplane/eks/api/v1beta2"
	"sigs.k8s.io/cluster-api-provider-aws/v2/test/e2e/shared"
	"sigs.k8s.io/cluster-api/test/framework"
	"sigs.k8s.io/cluster-api/util"
)

// EKS cluster upgrade tests.
var _ = ginkgo.Describe("EKS Cluster upgrade test", func() {
	const (
<<<<<<< HEAD
		initialVersion   = "v1.21.0"
		upgradeToVersion = "v1.22.0"
=======
		initialVersion   = "v1.23.6"
		upgradeToVersion = "v1.24.4"
>>>>>>> 2475f2f6
	)
	var (
		namespace   *corev1.Namespace
		ctx         context.Context
		specName    = "eks-upgrade"
		clusterName string
	)

	shared.ConditionalIt(runUpgradeTests, "[managed] [upgrade] should create a cluster and upgrade the kubernetes version", func() {
		ginkgo.By("should have a valid test configuration")
		Expect(e2eCtx.Environment.BootstrapClusterProxy).ToNot(BeNil(), "Invalid argument. BootstrapClusterProxy can't be nil")
		Expect(e2eCtx.E2EConfig).ToNot(BeNil(), "Invalid argument. e2eConfig can't be nil when calling %s spec", specName)
		Expect(e2eCtx.E2EConfig.Variables).To(HaveKey(shared.KubernetesVersion))

		ctx = context.TODO()
		namespace = shared.SetupSpecNamespace(ctx, specName, e2eCtx)
		clusterName = fmt.Sprintf("%s-%s", specName, util.RandomString(6))

		ginkgo.By("default iam role should exist")
		VerifyRoleExistsAndOwned(ekscontrolplanev1.DefaultEKSControlPlaneRole, clusterName, false, e2eCtx.BootstrapUserAWSSession)

		ginkgo.By("should create an EKS control plane")
		ManagedClusterSpec(ctx, func() ManagedClusterSpecInput {
			return ManagedClusterSpecInput{
				E2EConfig:                e2eCtx.E2EConfig,
				ConfigClusterFn:          defaultConfigCluster,
				BootstrapClusterProxy:    e2eCtx.Environment.BootstrapClusterProxy,
				AWSSession:               e2eCtx.BootstrapUserAWSSession,
				Namespace:                namespace,
				ClusterName:              clusterName,
				Flavour:                  EKSControlPlaneOnlyFlavor, // TODO (richardcase) - change in the future when upgrades to machinepools work
				ControlPlaneMachineCount: 1,                         // NOTE: this cannot be zero as clusterctl returns an error
				WorkerMachineCount:       0,
				KubernetesVersion:        initialVersion,
			}
		})

		// TODO: should cluster be returned from the ManagedClusterSpec as a convenience
		ginkgo.By(fmt.Sprintf("getting cluster with name %s", clusterName))
		cluster := framework.GetClusterByName(ctx, framework.GetClusterByNameInput{
			Getter:    e2eCtx.Environment.BootstrapClusterProxy.GetClient(),
			Namespace: namespace.Name,
			Name:      clusterName,
		})
		Expect(cluster).NotTo(BeNil(), "couldn't find cluster")

		// TODO (richardcase) - uncomment when we use machine pools again
		// shared.Byf("Waiting for the machine pool to be running")
		// mp := framework.DiscoveryAndWaitForMachinePools(ctx, framework.DiscoveryAndWaitForMachinePoolsInput{
		// 	Lister:  e2eCtx.Environment.BootstrapClusterProxy.GetClient(),
		// 	Getter:  e2eCtx.Environment.BootstrapClusterProxy.GetClient(),
		// 	Cluster: cluster,
		// }, e2eCtx.E2EConfig.GetIntervals("", "wait-worker-nodes")...)
		// Expect(len(mp)).To(Equal(1))

		ginkgo.By(fmt.Sprintf("should upgrade control plane to version %s", upgradeToVersion))
		UpgradeControlPlaneVersionSpec(ctx, func() UpgradeControlPlaneVersionSpecInput {
			return UpgradeControlPlaneVersionSpecInput{
				E2EConfig:             e2eCtx.E2EConfig,
				AWSSession:            e2eCtx.BootstrapUserAWSSession,
				BootstrapClusterProxy: e2eCtx.Environment.BootstrapClusterProxy,
				ClusterName:           clusterName,
				Namespace:             namespace,
				UpgradeVersion:        upgradeToVersion,
			}
		})

		// TODO (richardcase): add test for the node group upgrade

		framework.DeleteCluster(ctx, framework.DeleteClusterInput{
			Deleter: e2eCtx.Environment.BootstrapClusterProxy.GetClient(),
			Cluster: cluster,
		})
		framework.WaitForClusterDeleted(ctx, framework.WaitForClusterDeletedInput{
			Getter:  e2eCtx.Environment.BootstrapClusterProxy.GetClient(),
			Cluster: cluster,
		}, e2eCtx.E2EConfig.GetIntervals("", "wait-delete-cluster")...)
	})
})<|MERGE_RESOLUTION|>--- conflicted
+++ resolved
@@ -36,13 +36,8 @@
 // EKS cluster upgrade tests.
 var _ = ginkgo.Describe("EKS Cluster upgrade test", func() {
 	const (
-<<<<<<< HEAD
-		initialVersion   = "v1.21.0"
-		upgradeToVersion = "v1.22.0"
-=======
 		initialVersion   = "v1.23.6"
 		upgradeToVersion = "v1.24.4"
->>>>>>> 2475f2f6
 	)
 	var (
 		namespace   *corev1.Namespace
